import { useEffect, useState } from "react";
import type { ReactNode } from "react";
import Uppy from "@uppy/core";
import type { UppyFile, UploadResult } from "@uppy/core";
import { DashboardModal } from "@uppy/react";
import XHRUpload from "@uppy/xhr-upload";
import { Button } from "@/components/ui/button";

interface CloudinaryUploadParams {
  uploadUrl: string;
  uploadPreset?: string;
  signature?: string;
  timestamp?: number;
  apiKey?: string;
  folder?: string;
}

interface CloudinaryUploaderProps {
  maxNumberOfFiles?: number;
  maxFileSize?: number;
  onGetUploadParameters: () => Promise<CloudinaryUploadParams>;
  onComplete?: (result: UploadResult<Record<string, unknown>, Record<string, unknown>>) => void;
  buttonClassName?: string;
  children: ReactNode;
  allowedFileTypes?: string[];
}

export function CloudinaryUploader({
  maxNumberOfFiles = 1,
  maxFileSize = 524288000, // 500MB for videos
  onGetUploadParameters,
  onComplete,
  buttonClassName,
  children,
  allowedFileTypes = ['video/*', 'image/*'],
}: CloudinaryUploaderProps) {
  const [showModal, setShowModal] = useState(false);
  const [uppy] = useState(() =>
    new Uppy({
      restrictions: {
        maxNumberOfFiles,
        maxFileSize,
        allowedFileTypes: allowedFileTypes.length > 0 ? allowedFileTypes : undefined,
      },
      autoProceed: false,
    }).use(XHRUpload, {
      endpoint: "placeholder", // Will be updated before upload
      method: "POST",
      formData: true,
      fieldName: "file",
      responseType: "json",
      getResponseData: (responseText: string) => {
        try {
          const response = JSON.parse(responseText);
          return {
            ...response,
            uploadURL: response.secure_url || response.url,
          };
        } catch (error) {
          console.error("Failed to parse upload response", error);
          return {};
<<<<<<< HEAD
=======
        }
      },
    })
  );

  useEffect(() => {
    const handleFileAdded = async (file: UppyFile) => {
      try {
        const params = await onGetUploadParameters();
        const xhrUpload = uppy.getPlugin<XHRUpload>("XHRUpload") as XHRUpload | undefined;

        if (xhrUpload) {
          xhrUpload.setOptions({ endpoint: params.uploadUrl });
>>>>>>> 786aebee
        }
      },
    })
  );

  useEffect(() => {
    const handleComplete = (
      result: UploadResult<Record<string, unknown>, Record<string, unknown>>
    ) => {
      if (result.failed.length > 0 && result.successful.length === 0) {
        uppy.info("Upload failed. Please try again.", "error", 5000);
        return;
      }

      if (result.successful.length > 0) {
        setShowModal(false);
        onComplete?.(result);
        uppy.reset();
      }
    };

    const handleUploadError = (file: UppyFile, error: Error) => {
      console.error("Upload error", error, file);
      uppy.info("Upload failed. Please try again.", "error", 5000);
    };

    uppy.on("complete", handleComplete);
    uppy.on("upload-error", handleUploadError);

    return () => {
      uppy.off("complete", handleComplete);
      uppy.off("upload-error", handleUploadError);
    };
  }, [onComplete, uppy]);

  useEffect(() => {
    const prepareUpload = async (fileIDs: string[]) => {
      await Promise.all(
        fileIDs.map(async (fileID) => {
          const file = uppy.getFile(fileID) as UppyFile | undefined;

<<<<<<< HEAD
          if (!file) {
            return;
          }

          try {
            const params = await onGetUploadParameters();
            const xhrUpload = uppy.getPlugin<XHRUpload>("XHRUpload") as XHRUpload | undefined;

            xhrUpload?.setOptions({ endpoint: params.uploadUrl });
            const xhrOptions = {
              ...(file.xhrUpload ?? {}),
              endpoint: params.uploadUrl,
              method: "POST",
              formData: true,
              fieldName: "file",
            };

            uppy.setFileState(fileID, {
              xhrUpload: xhrOptions,
            });

            const meta: Record<string, string> = {};

            if (params.uploadPreset) {
              meta.upload_preset = params.uploadPreset;
            } else {
              if (params.signature) {
                meta.signature = params.signature;
              }
              if (params.timestamp) {
                meta.timestamp = params.timestamp.toString();
              }
              if (params.apiKey) {
                meta.api_key = params.apiKey;
              }
            }

            if (params.folder) {
              meta.folder = params.folder;
            }

            // Let Cloudinary detect the appropriate resource type (video/image)
            meta.resource_type = "auto";

            uppy.setFileMeta(fileID, meta);
          } catch (error) {
            console.error("Failed to prepare Cloudinary upload", error);
            uppy.info("Failed to prepare upload. Please try again.", "error", 5000);
            uppy.removeFile(fileID);
          }
        })
      );
    };

    uppy.addPreProcessor(prepareUpload);

    return () => {
      uppy.removePreProcessor(prepareUpload);
    };
  }, [onGetUploadParameters, uppy]);
=======
        const meta: Record<string, any> = {};
        if (params.uploadPreset) {
          meta.upload_preset = params.uploadPreset;
        } else if (params.signature) {
          meta.signature = params.signature;
          if (params.timestamp) {
            meta.timestamp = params.timestamp.toString();
          }
          if (params.apiKey) {
            meta.api_key = params.apiKey;
          }
        }

        if (params.folder) {
          meta.folder = params.folder;
        }

        uppy.setFileMeta(file.id, meta);
      } catch (error) {
        console.error("Failed to get upload parameters", error);
        uppy.info("Failed to prepare upload. Please try again.", "error", 5000);
        uppy.removeFile(file.id);
      }
    };

    const handleComplete = (
      result: UploadResult<Record<string, unknown>, Record<string, unknown>>
    ) => {
      if (result.failed.length > 0 && result.successful.length === 0) {
        uppy.info("Upload failed. Please try again.", "error", 5000);
        return;
      }

      if (result.successful.length > 0) {
        setShowModal(false);
        onComplete?.(result);
        uppy.reset();
      }
    };

    const handleUploadError = (file: UppyFile, error: Error) => {
      console.error("Upload error", error, file);
      uppy.info("Upload failed. Please try again.", "error", 5000);
    };

    uppy.on("file-added", handleFileAdded);
    uppy.on("complete", handleComplete);
    uppy.on("upload-error", handleUploadError);

    return () => {
      uppy.off("file-added", handleFileAdded);
      uppy.off("complete", handleComplete);
      uppy.off("upload-error", handleUploadError);
    };
  }, [onComplete, onGetUploadParameters, uppy]);
>>>>>>> 786aebee

  useEffect(() => {
    return () => {
      uppy.close({ reason: "unmount" });
    };
  }, [uppy]);

  return (
    <div>
      <Button
        onClick={() => setShowModal(true)}
        className={buttonClassName}
        data-testid="button-upload"
        type="button"
      >
        {children}
      </Button>

      <DashboardModal
        uppy={uppy}
        open={showModal}
        onRequestClose={() => setShowModal(false)}
        proudlyDisplayPoweredByUppy={false}
      />
    </div>
  );
}<|MERGE_RESOLUTION|>--- conflicted
+++ resolved
@@ -59,22 +59,6 @@
         } catch (error) {
           console.error("Failed to parse upload response", error);
           return {};
-<<<<<<< HEAD
-=======
-        }
-      },
-    })
-  );
-
-  useEffect(() => {
-    const handleFileAdded = async (file: UppyFile) => {
-      try {
-        const params = await onGetUploadParameters();
-        const xhrUpload = uppy.getPlugin<XHRUpload>("XHRUpload") as XHRUpload | undefined;
-
-        if (xhrUpload) {
-          xhrUpload.setOptions({ endpoint: params.uploadUrl });
->>>>>>> 786aebee
         }
       },
     })
@@ -116,7 +100,6 @@
         fileIDs.map(async (fileID) => {
           const file = uppy.getFile(fileID) as UppyFile | undefined;
 
-<<<<<<< HEAD
           if (!file) {
             return;
           }
@@ -125,7 +108,10 @@
             const params = await onGetUploadParameters();
             const xhrUpload = uppy.getPlugin<XHRUpload>("XHRUpload") as XHRUpload | undefined;
 
-            xhrUpload?.setOptions({ endpoint: params.uploadUrl });
+            if (xhrUpload) {
+              xhrUpload.setOptions({ endpoint: params.uploadUrl });
+            }
+
             const xhrOptions = {
               ...(file.xhrUpload ?? {}),
               endpoint: params.uploadUrl,
@@ -177,63 +163,6 @@
       uppy.removePreProcessor(prepareUpload);
     };
   }, [onGetUploadParameters, uppy]);
-=======
-        const meta: Record<string, any> = {};
-        if (params.uploadPreset) {
-          meta.upload_preset = params.uploadPreset;
-        } else if (params.signature) {
-          meta.signature = params.signature;
-          if (params.timestamp) {
-            meta.timestamp = params.timestamp.toString();
-          }
-          if (params.apiKey) {
-            meta.api_key = params.apiKey;
-          }
-        }
-
-        if (params.folder) {
-          meta.folder = params.folder;
-        }
-
-        uppy.setFileMeta(file.id, meta);
-      } catch (error) {
-        console.error("Failed to get upload parameters", error);
-        uppy.info("Failed to prepare upload. Please try again.", "error", 5000);
-        uppy.removeFile(file.id);
-      }
-    };
-
-    const handleComplete = (
-      result: UploadResult<Record<string, unknown>, Record<string, unknown>>
-    ) => {
-      if (result.failed.length > 0 && result.successful.length === 0) {
-        uppy.info("Upload failed. Please try again.", "error", 5000);
-        return;
-      }
-
-      if (result.successful.length > 0) {
-        setShowModal(false);
-        onComplete?.(result);
-        uppy.reset();
-      }
-    };
-
-    const handleUploadError = (file: UppyFile, error: Error) => {
-      console.error("Upload error", error, file);
-      uppy.info("Upload failed. Please try again.", "error", 5000);
-    };
-
-    uppy.on("file-added", handleFileAdded);
-    uppy.on("complete", handleComplete);
-    uppy.on("upload-error", handleUploadError);
-
-    return () => {
-      uppy.off("file-added", handleFileAdded);
-      uppy.off("complete", handleComplete);
-      uppy.off("upload-error", handleUploadError);
-    };
-  }, [onComplete, onGetUploadParameters, uppy]);
->>>>>>> 786aebee
 
   useEffect(() => {
     return () => {
