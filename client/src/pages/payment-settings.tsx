--- conflicted
+++ resolved
@@ -29,11 +29,8 @@
   Users,
   XCircle,
 } from "lucide-react";
-<<<<<<< HEAD
 
 import type { User } from "@shared/schema";
-=======
->>>>>>> c4531cf5
 
 type PaymentStatus =
   | "pending"
@@ -108,11 +105,7 @@
         if (payment.status === "completed") {
           acc.completedEarnings += amount;
         }
-<<<<<<< HEAD
         if (payment.status === "pending" || payment.status === "processing") {
-=======
-        if (payment.status === "pending" || payment.status === "scheduled") {
->>>>>>> c4531cf5
           acc.pendingEarnings += amount;
         }
         return acc;
@@ -122,6 +115,7 @@
 
     return totals;
   }, [payments]);
+
 
   return (
     <div className="space-y-6">
