import { useEffect, useMemo, useState } from "react";
import { useAuth } from "@/hooks/useAuth";
import { useToast } from "@/hooks/use-toast";
import { useMutation, useQuery } from "@tanstack/react-query";
import { apiRequest, queryClient } from "@/lib/queryClient";
import { isUnauthorizedError } from "@/lib/authUtils";
import { Button } from "@/components/ui/button";
import { Input } from "@/components/ui/input";
import { Label } from "@/components/ui/label";
import { Badge } from "@/components/ui/badge";
import { Switch } from "@/components/ui/switch";
import {
  Select,
  SelectContent,
  SelectItem,
  SelectTrigger,
  SelectValue,
} from "@/components/ui/select";
import {
  AlertTriangle,
  CheckCircle,
  Clock,
  CreditCard,
  DollarSign,
  Download,
  Filter,
  Send,
  TrendingUp,
  Users,
  XCircle,
} from "lucide-react";
<<<<<<< HEAD

type PaymentStatus =
  | "pending"
  | "pending_approval"
  | "scheduled"
  | "approved"
  | "completed"
  | "failed"
  | "disputed";

=======

import type { User } from "@shared/schema";

import type { User } from "@shared/schema";

type PaymentStatus =
  | "pending"
  | "pending_approval"
  | "scheduled"
  | "approved"
  | "completed"
  | "failed"
  | "disputed";

type CreatorPayment = {
  id: string;
  offer: string;
  company: string;
  grossAmount: number;
  platformFee: number;
  processingFee: number;
  netAmount: number;
  status: PaymentStatus;
  method: string;
  scheduledDate?: string;
  completedDate?: string;
  proof?: string;
};

type CompanyPayout = {
  id: string;
  creator: string;
  offer: string;
  grossAmount: number;
  platformFee: number;
  processingFee: number;
  totalDue: number;
  status: PaymentStatus;
  proofSubmitted?: string;
  workCompleted?: string;
  scheduledDate?: string;
  approvedDate?: string;
  completedDate?: string;
  disputeReason?: string;
  proof?: string;
};

type PaymentMethod = {
  id: number;
  payoutMethod: string;
  payoutEmail?: string;
  bankRoutingNumber?: string;
  bankAccountNumber?: string;
  paypalEmail?: string;
  cryptoWalletAddress?: string;
  cryptoNetwork?: string;
  isDefault?: boolean;
};

type AdminFundingMethod = {
  id: number;
  name: string;
  type: "bank" | "wallet" | "card";
  last4: string;
  status: "active" | "pending" | "disabled";
  isPrimary?: boolean;
};

const creatorPayments: CreatorPayment[] = [
  {
    id: "PAY-001",
    offer: "FitApp Premium",
    company: "FitTech Inc",
    grossAmount: 500,
    platformFee: 20,
    processingFee: 15,
    netAmount: 465,
    status: "completed",
    method: "E-transfer",
    scheduledDate: "2025-10-25",
    completedDate: "2025-10-25",
    proof: "video_link_123.mp4",
  },
  {
    id: "PAY-002",
    offer: "BeautyBox Subscription",
    company: "BeautyBox Co",
    grossAmount: 750,
    platformFee: 30,
    processingFee: 22.5,
    netAmount: 697.5,
    status: "pending",
    method: "PayPal",
    scheduledDate: "2025-11-01",
    proof: "video_link_456.mp4",
  },
  {
    id: "PAY-003",
    offer: "TechGadget Pro",
    company: "TechGear LLC",
    grossAmount: 1200,
    platformFee: 48,
    processingFee: 36,
    netAmount: 1116,
    status: "scheduled",
    method: "Wire Transfer",
    scheduledDate: "2025-11-05",
  },
];

const companyPayouts: CompanyPayout[] = [
  {
    id: "POUT-001",
    creator: "@fitnessJoe",
    offer: "FitApp Premium",
    grossAmount: 500,
    platformFee: 20,
    processingFee: 15,
    totalDue: 535,
    status: "pending_approval",
    proofSubmitted: "2025-10-28",
    workCompleted: "2025-10-27",
    proof: "video_link_123.mp4",
  },
  {
    id: "POUT-002",
    creator: "@beautyQueen",
    offer: "FitApp Premium",
    grossAmount: 750,
    platformFee: 30,
    processingFee: 22.5,
    totalDue: 802.5,
    status: "approved",
    scheduledDate: "2025-11-01",
    workCompleted: "2025-10-25",
    approvedDate: "2025-10-28",
  },
  {
    id: "POUT-003",
    creator: "@techReviewer",
    offer: "FitApp Premium",
    grossAmount: 1200,
    platformFee: 48,
    processingFee: 36,
    totalDue: 1284,
    status: "completed",
    completedDate: "2025-10-20",
    workCompleted: "2025-10-15",
  },
  {
    id: "POUT-004",
    creator: "@lifestyleVlog",
    offer: "FitApp Premium",
    grossAmount: 300,
    platformFee: 12,
    processingFee: 9,
    totalDue: 321,
    status: "disputed",
    disputeReason: "Video quality concerns",
    workCompleted: "2025-10-26",
  },
];

const adminFundingMethods: AdminFundingMethod[] = [
  {
    id: 1,
    name: "Primary Operating Account",
    type: "bank",
    last4: "4321",
    status: "active",
    isPrimary: true,
  },
  {
    id: 2,
    name: "Reserve Treasury Wallet",
    type: "wallet",
    last4: "9fae",
    status: "active",
  },
  {
    id: 3,
    name: "Backup Settlement Card",
    type: "card",
    last4: "7788",
    status: "pending",
  },
];

const statusConfig: Record<PaymentStatus, { bg: string; text: string; icon: typeof Clock; label: string }> = {
  pending: { bg: "bg-yellow-100", text: "text-yellow-800", icon: Clock, label: "Pending" },
  pending_approval: {
    bg: "bg-yellow-100",
    text: "text-yellow-800",
    icon: Clock,
    label: "Pending Approval",
  },
  scheduled: { bg: "bg-blue-100", text: "text-blue-800", icon: Clock, label: "Scheduled" },
  approved: { bg: "bg-green-100", text: "text-green-800", icon: CheckCircle, label: "Approved" },
  completed: { bg: "bg-green-100", text: "text-green-800", icon: CheckCircle, label: "Completed" },
  failed: { bg: "bg-red-100", text: "text-red-800", icon: XCircle, label: "Failed" },
  disputed: { bg: "bg-red-100", text: "text-red-800", icon: AlertTriangle, label: "Disputed" },
};

function StatusBadge({ status }: { status: PaymentStatus }) {
  const config = statusConfig[status];
  const Icon = config.icon;
  return (
    <span
      className={`inline-flex items-center gap-1 px-2.5 py-0.5 rounded-full text-xs font-medium ${config.bg} ${config.text}`}
    >
      <Icon className="w-3 h-3" />
      {config.label}
    </span>
  );
}

// [All component functions remain the same: CreatorOverview, CreatorPaymentSettings, 
// CompanyPayoutApproval, CompanyOverview, AdminPaymentDashboard]
// ... (keeping the same implementations as in your original code)

function AdminPaymentSettings() {
  const [settlementSchedule, setSettlementSchedule] = useState("weekly");
  const [reservePercentage, setReservePercentage] = useState("10");
  const [minimumBalance, setMinimumBalance] = useState("5000");
  const [autoDisburse, setAutoDisburse] = useState(true);
  const [notificationEmail, setNotificationEmail] = useState("finance@creatorlink.com");
  const [escalationEmail, setEscalationEmail] = useState("compliance@creatorlink.com");
  const [includeReports, setIncludeReports] = useState(true);

  const typeLabels: Record<AdminFundingMethod["type"], string> = {
    bank: "Bank Account",
    wallet: "Custody Wallet",
    card: "Corporate Card",
  };

  const statusStyles: Record<AdminFundingMethod["status"], string> = {
    active: "bg-green-100 text-green-800",
    pending: "bg-yellow-100 text-yellow-800",
    disabled: "bg-gray-100 text-gray-600",
  };

  return (
    <div className="space-y-6">
      <div className="rounded-xl border-2 border-gray-200 bg-white p-6">
        <div className="mb-6">
          <h3 className="text-lg font-bold text-gray-900">Disbursement Controls</h3>
          <p className="mt-1 text-sm text-gray-600">
            Configure how platform-wide payouts are released to creators and external partners.
          </p>
        </div>

        <div className="grid grid-cols-1 gap-6 md:grid-cols-2">
          <div className="space-y-2">
            <Label htmlFor="admin-settlement-schedule">Settlement Schedule</Label>
            <Select value={settlementSchedule} onValueChange={setSettlementSchedule}>
              <SelectTrigger id="admin-settlement-schedule">
                <SelectValue placeholder="Select schedule" />
              </SelectTrigger>
              <SelectContent>
                <SelectItem value="daily">Daily</SelectItem>
                <SelectItem value="weekly">Weekly</SelectItem>
                <SelectItem value="biweekly">Bi-weekly</SelectItem>
                <SelectItem value="monthly">Monthly</SelectItem>
              </SelectContent>
            </Select>
            <p className="text-xs text-gray-500">
              Determines how frequently approved creator payments are bundled for release.
            </p>
          </div>

          <div className="space-y-2">
            <Label htmlFor="admin-reserve-percentage">Platform Reserve %</Label>
            <Input
              id="admin-reserve-percentage"
              type="number"
              min={0}
              max={50}
              value={reservePercentage}
              onChange={(event) => setReservePercentage(event.target.value)}
            />
            <p className="text-xs text-gray-500">
              Holdback applied to every payout to maintain compliance and risk buffers.
            </p>
          </div>

          <div className="space-y-2">
            <Label htmlFor="admin-minimum-balance">Minimum Operating Balance ($)</Label>
            <Input
              id="admin-minimum-balance"
              type="number"
              min={0}
              step="100"
              value={minimumBalance}
              onChange={(event) => setMinimumBalance(event.target.value)}
            />
            <p className="text-xs text-gray-500">
              Payouts pause automatically if platform funds fall below this threshold.
            </p>
          </div>

          <div className="space-y-2">
            <Label className="text-sm font-medium text-gray-700">Automatic Disbursement</Label>
            <div className="flex items-center justify-between rounded-lg border border-gray-200 p-4">
              <div>
                <p className="text-sm font-medium text-gray-900">Enable auto-processing</p>
                <p className="text-xs text-gray-500">
                  When disabled, finance must manually trigger every payout batch.
                </p>
              </div>
              <Switch checked={autoDisburse} onCheckedChange={setAutoDisburse} aria-label="Toggle automatic disbursement" />
            </div>
          </div>
        </div>

        <div className="mt-6 flex flex-col gap-3 sm:flex-row sm:items-center sm:justify-end">
          <Button className="bg-blue-600 text-white hover:bg-blue-700">Update Disbursement Policy</Button>
          <span className="text-xs text-gray-500">
            Last reviewed 2 days ago by Finance Ops.
          </span>
        </div>
      </div>

      <div className="rounded-xl border-2 border-gray-200 bg-white p-6">
        <div className="mb-6 flex items-center justify-between">
          <div>
            <h3 className="text-lg font-bold text-gray-900">Platform Funding Accounts</h3>
            <p className="mt-1 text-sm text-gray-600">
              Manage the accounts used to fund creator payouts and collect platform fees.
            </p>
          </div>
          <Button variant="outline">Add Funding Source</Button>
        </div>

        <div className="space-y-4">
          {adminFundingMethods.map((method) => (
            <div key={method.id} className="flex flex-col gap-4 rounded-lg border border-gray-200 p-4 sm:flex-row sm:items-center sm:justify-between">
              <div>
                <div className="text-sm font-medium text-gray-900">{method.name}</div>
                <div className="text-xs uppercase tracking-wide text-gray-500">
                  {typeLabels[method.type]} · Ending in {method.last4}
                </div>
              </div>
              <div className="flex items-center gap-2">
                {method.isPrimary && <Badge>Primary</Badge>}
                <span className={`rounded-full px-2.5 py-0.5 text-xs font-medium ${statusStyles[method.status]}`}>
                  {method.status === "active"
                    ? "Active"
                    : method.status === "pending"
                    ? "Pending Verification"
                    : "Disabled"}
                </span>
                <Button variant="ghost" size="sm">
                  Manage
                </Button>
              </div>
            </div>
          ))}
        </div>
      </div>

      <div className="rounded-xl border-2 border-gray-200 bg-white p-6">
        <div className="mb-6">
          <h3 className="text-lg font-bold text-gray-900">Notifications & Escalation</h3>
          <p className="mt-1 text-sm text-gray-600">
            Control who is notified when payouts process, fail, or require manual review.
          </p>
        </div>

        <div className="grid grid-cols-1 gap-6 md:grid-cols-2">
          <div className="space-y-2">
            <Label htmlFor="admin-notification-email">Primary Finance Contact</Label>
            <Input
              id="admin-notification-email"
              type="email"
              value={notificationEmail}
              onChange={(event) => setNotificationEmail(event.target.value)}
            />
            <p className="text-xs text-gray-500">Daily settlement summaries are delivered to this inbox.</p>
          </div>

          <div className="space-y-2">
            <Label htmlFor="admin-escalation-email">Escalation Contact</Label>
            <Input
              id="admin-escalation-email"
              type="email"
              value={escalationEmail}
              onChange={(event) => setEscalationEmail(event.target.value)}
            />
            <p className="text-xs text-gray-500">Disputes and compliance holds are routed here for fast action.</p>
          </div>

          <div className="space-y-2">
            <Label className="text-sm font-medium text-gray-700">Attach financial reports</Label>
            <div className="flex items-center justify-between rounded-lg border border-gray-200 p-4">
              <div>
                <p className="text-sm font-medium text-gray-900">Include CSV exports in alerts</p>
                <p className="text-xs text-gray-500">Automate weekly payout exports for accounting reconciliation.</p>
              </div>
              <Switch
                checked={includeReports}
                onCheckedChange={setIncludeReports}
                aria-label="Toggle report attachments"
              />
            </div>
          </div>

          <div className="space-y-2">
            <Label className="text-sm font-medium text-gray-700">SMS escalation</Label>
            <div className="flex items-center justify-between rounded-lg border border-gray-200 p-4">
              <div>
                <p className="text-sm font-medium text-gray-900">Trigger SMS on payout failures</p>
                <p className="text-xs text-gray-500">Sends texts to the escalation contact when urgent action is required.</p>
              </div>
              <Switch aria-label="Toggle SMS escalation" defaultChecked />
            </div>
          </div>
        </div>

        <div className="mt-6 flex justify-end">
          <Button className="bg-blue-600 text-white hover:bg-blue-700">Save Notification Preferences</Button>
        </div>
      </div>
    </div>
  );
}

export default function PaymentSettings() {
  const { toast } = useToast();
  const { user, isAuthenticated, isLoading } = useAuth();
  const [activeTab, setActiveTab] = useState<"overview" | "settings" | "approvals" | "dashboard">("overview");

  const [payoutMethod, setPayoutMethod] = useState("etransfer");
  const [payoutEmail, setPayoutEmail] = useState("");
  const [bankRoutingNumber, setBankRoutingNumber] = useState("");
  const [bankAccountNumber, setBankAccountNumber] = useState("");
  const [paypalEmail, setPaypalEmail] = useState("");
  const [cryptoWalletAddress, setCryptoWalletAddress] = useState("");
  const [cryptoNetwork, setCryptoNetwork] = useState("");

type PaymentStatus =
  | "pending"
  | "pending_approval"
  | "scheduled"
  | "approved"
  | "completed"
  | "failed"
  | "disputed";

>>>>>>> 33ce9399
type CreatorPayment = {
  id: string;
  offer: string;
  company: string;
  grossAmount: number;
  platformFee: number;
  processingFee: number;
  netAmount: number;
  status: PaymentStatus;
  method: string;
  scheduledDate?: string;
  completedDate?: string;
  proof?: string;
};
<<<<<<< HEAD

type CompanyPayout = {
  id: string;
  creator: string;
  offer: string;
  grossAmount: number;
  platformFee: number;
  processingFee: number;
  totalDue: number;
  status: PaymentStatus;
  proofSubmitted?: string;
  workCompleted?: string;
  scheduledDate?: string;
  approvedDate?: string;
  completedDate?: string;
  disputeReason?: string;
  proof?: string;
};

type PaymentMethod = {
  id: number;
  payoutMethod: string;
  payoutEmail?: string;
  bankRoutingNumber?: string;
  bankAccountNumber?: string;
  paypalEmail?: string;
  cryptoWalletAddress?: string;
  cryptoNetwork?: string;
  isDefault?: boolean;
};

type AdminFundingMethod = {
  id: number;
  name: string;
  type: "bank" | "wallet" | "card";
  last4: string;
  status: "active" | "pending" | "disabled";
  isPrimary?: boolean;
};

=======

type CompanyPayout = {
  id: string;
  creator: string;
  offer: string;
  grossAmount: number;
  platformFee: number;
  processingFee: number;
  totalDue: number;
  status: PaymentStatus;
  proofSubmitted?: string;
  workCompleted?: string;
  scheduledDate?: string;
  approvedDate?: string;
  completedDate?: string;
  disputeReason?: string;
  proof?: string;
};

type PaymentMethod = {
  id: number;
  payoutMethod: string;
  payoutEmail?: string;
  bankRoutingNumber?: string;
  bankAccountNumber?: string;
  paypalEmail?: string;
  cryptoWalletAddress?: string;
  cryptoNetwork?: string;
  isDefault?: boolean;
};
  useEffect(() => {
    if (user?.role === "company" || user?.role === "creator") {
      setActiveTab("overview");
      return;
    }
    if (user?.role === "admin") {
      setActiveTab("dashboard");
    }
  }, [user?.role]);

  const { data: paymentMethods } = useQuery<PaymentMethod[]>({
    queryKey: ["/api/payment-settings"],
    enabled: isAuthenticated,
  });

  const addPaymentMethodMutation = useMutation({
    mutationFn: async () => {
      const payload: Record<string, string> = { payoutMethod };

      if (payoutMethod === "etransfer") {
        payload.payoutEmail = payoutEmail;
      } else if (payoutMethod === "wire") {
        payload.bankRoutingNumber = bankRoutingNumber;
        payload.bankAccountNumber = bankAccountNumber;
      } else if (payoutMethod === "paypal") {
        payload.paypalEmail = paypalEmail;
      } else if (payoutMethod === "crypto") {
        payload.cryptoWalletAddress = cryptoWalletAddress;
        payload.cryptoNetwork = cryptoNetwork;
      }

type AdminFundingMethod = {
  id: number;
  name: string;
  type: "bank" | "wallet" | "card";
  last4: string;
  status: "active" | "pending" | "disabled";
  isPrimary?: boolean;
};

>>>>>>> 33ce9399
const creatorPayments: CreatorPayment[] = [
  {
    id: "PAY-001",
    offer: "FitApp Premium",
    company: "FitTech Inc",
    grossAmount: 500,
    platformFee: 20,
    processingFee: 15,
    netAmount: 465,
    status: "completed",
    method: "E-transfer",
    scheduledDate: "2025-10-25",
    completedDate: "2025-10-25",
    proof: "video_link_123.mp4",
  },
  {
    id: "PAY-002",
    offer: "BeautyBox Subscription",
    company: "BeautyBox Co",
    grossAmount: 750,
    platformFee: 30,
    processingFee: 22.5,
    netAmount: 697.5,
    status: "pending",
    method: "PayPal",
    scheduledDate: "2025-11-01",
    proof: "video_link_456.mp4",
  },
  {
    id: "PAY-003",
    offer: "TechGadget Pro",
    company: "TechGear LLC",
    grossAmount: 1200,
    platformFee: 48,
    processingFee: 36,
    netAmount: 1116,
    status: "scheduled",
    method: "Wire Transfer",
    scheduledDate: "2025-11-05",
  },
];
<<<<<<< HEAD

const companyPayouts: CompanyPayout[] = [
  {
    id: "POUT-001",
    creator: "@fitnessJoe",
    offer: "FitApp Premium",
    grossAmount: 500,
    platformFee: 20,
    processingFee: 15,
    totalDue: 535,
    status: "pending_approval",
    proofSubmitted: "2025-10-28",
    workCompleted: "2025-10-27",
    proof: "video_link_123.mp4",
  },
  {
    id: "POUT-002",
    creator: "@beautyQueen",
    offer: "FitApp Premium",
    grossAmount: 750,
    platformFee: 30,
    processingFee: 22.5,
    totalDue: 802.5,
    status: "approved",
    scheduledDate: "2025-11-01",
    workCompleted: "2025-10-25",
    approvedDate: "2025-10-28",
  },
  {
    id: "POUT-003",
    creator: "@techReviewer",
    offer: "FitApp Premium",
    grossAmount: 1200,
    platformFee: 48,
    processingFee: 36,
    totalDue: 1284,
    status: "completed",
    completedDate: "2025-10-20",
    workCompleted: "2025-10-15",
  },
  {
    id: "POUT-004",
    creator: "@lifestyleVlog",
    offer: "FitApp Premium",
    grossAmount: 300,
    platformFee: 12,
    processingFee: 9,
    totalDue: 321,
    status: "disputed",
    disputeReason: "Video quality concerns",
    workCompleted: "2025-10-26",
  },
];

const adminFundingMethods: AdminFundingMethod[] = [
  {
    id: 1,
    name: "Primary Operating Account",
    type: "bank",
    last4: "4321",
    status: "active",
    isPrimary: true,
  },
  {
    id: 2,
    name: "Reserve Treasury Wallet",
    type: "wallet",
    last4: "9fae",
    status: "active",
  },
  {
    id: 3,
    name: "Backup Settlement Card",
    type: "card",
    last4: "7788",
    status: "pending",
  },
];

=======

const companyPayouts: CompanyPayout[] = [
  {
    id: "POUT-001",
    creator: "@fitnessJoe",
    offer: "FitApp Premium",
    grossAmount: 500,
    platformFee: 20,
    processingFee: 15,
    totalDue: 535,
    status: "pending_approval",
    proofSubmitted: "2025-10-28",
    workCompleted: "2025-10-27",
    proof: "video_link_123.mp4",
  },
  {
    id: "POUT-002",
    creator: "@beautyQueen",
    offer: "FitApp Premium",
    grossAmount: 750,
    platformFee: 30,
    processingFee: 22.5,
    totalDue: 802.5,
    status: "approved",
    scheduledDate: "2025-11-01",
    workCompleted: "2025-10-25",
    approvedDate: "2025-10-28",
  },
  {
    id: "POUT-003",
    creator: "@techReviewer",
    offer: "FitApp Premium",
    grossAmount: 1200,
    platformFee: 48,
    processingFee: 36,
    totalDue: 1284,
    status: "completed",
    completedDate: "2025-10-20",
    workCompleted: "2025-10-15",
  },
  {
    id: "POUT-004",
    creator: "@lifestyleVlog",
    offer: "FitApp Premium",
    grossAmount: 300,
    platformFee: 12,
    processingFee: 9,
    totalDue: 321,
    status: "disputed",
    disputeReason: "Video quality concerns",
    workCompleted: "2025-10-26",
  },
];

const adminFundingMethods: AdminFundingMethod[] = [
  {
    id: 1,
    name: "Primary Operating Account",
    type: "bank",
    last4: "4321",
    status: "active",
    isPrimary: true,
  },
  {
    id: 2,
    name: "Reserve Treasury Wallet",
    type: "wallet",
    last4: "9fae",
    status: "active",
  },
  {
    id: 3,
    name: "Backup Settlement Card",
    type: "card",
    last4: "7788",
    status: "pending",
  },
];

>>>>>>> 33ce9399
const statusConfig: Record<PaymentStatus, { bg: string; text: string; icon: typeof Clock; label: string }> = {
  pending: { bg: "bg-yellow-100", text: "text-yellow-800", icon: Clock, label: "Pending" },
  pending_approval: {
    bg: "bg-yellow-100",
    text: "text-yellow-800",
    icon: Clock,
    label: "Pending Approval",
  },
  scheduled: { bg: "bg-blue-100", text: "text-blue-800", icon: Clock, label: "Scheduled" },
  approved: { bg: "bg-green-100", text: "text-green-800", icon: CheckCircle, label: "Approved" },
  completed: { bg: "bg-green-100", text: "text-green-800", icon: CheckCircle, label: "Completed" },
  failed: { bg: "bg-red-100", text: "text-red-800", icon: XCircle, label: "Failed" },
  disputed: { bg: "bg-red-100", text: "text-red-800", icon: AlertTriangle, label: "Disputed" },
};

function StatusBadge({ status }: { status: PaymentStatus }) {
  const config = statusConfig[status];
  const Icon = config.icon;
  return (
    <span
      className={`inline-flex items-center gap-1 px-2.5 py-0.5 rounded-full text-xs font-medium ${config.bg} ${config.text}`}
    >
      <Icon className="w-3 h-3" />
      {config.label}
    </span>
  );
}

type CreatorOverviewProps = {
  payments: CreatorPayment[];
};

function CreatorOverview({ payments }: CreatorOverviewProps) {
  const { totalEarnings, pendingEarnings, completedEarnings } = useMemo(() => {
    const totals = payments.reduce(
      (acc, payment) => {
        const amount = payment.netAmount;
        acc.totalEarnings += amount;
        if (payment.status === "completed") {
          acc.completedEarnings += amount;
        }
        if (payment.status === "pending" || payment.status === "scheduled") {
          acc.pendingEarnings += amount;
        }
        return acc;
      },
      { totalEarnings: 0, pendingEarnings: 0, completedEarnings: 0 }
    );

    return totals;
  }, [payments]);
<<<<<<< HEAD
=======
  if (isLoading) {
    return (
      <div className="flex min-h-screen items-center justify-center">
        <div className="text-lg animate-pulse">Loading...</div>
      </div>
    );
  }

  if (!user) {
    return null;
  }
>>>>>>> 33ce9399

  const role: User["role"] = user.role;

  return (
    <div className="space-y-6">
      <div className="grid grid-cols-1 gap-4 md:grid-cols-3">
        <div className="rounded-xl bg-gradient-to-br from-green-500 to-green-600 p-6 text-white">
          <div className="mb-2 flex items-center justify-between">
            <span className="text-sm text-green-100">Total Earnings</span>
            <DollarSign className="h-5 w-5 text-green-100" />
          </div>
          <div className="text-3xl font-bold">${totalEarnings.toFixed(2)}</div>
          <div className="mt-1 text-xs text-green-100">All-time</div>
        </div>

        <div className="rounded-xl border-2 border-gray-200 bg-white p-6">
          <div className="mb-2 flex items-center justify-between">
            <span className="text-sm text-gray-600">Pending</span>
            <Clock className="h-5 w-5 text-yellow-500" />
          </div>
          <div className="text-3xl font-bold text-gray-900">${pendingEarnings.toFixed(2)}</div>
          <div className="mt-1 text-xs text-gray-500">Awaiting payment</div>
        </div>

        <div className="rounded-xl border-2 border-gray-200 bg-white p-6">
          <div className="mb-2 flex items-center justify-between">
            <span className="text-sm text-gray-600">Paid Out</span>
            <CheckCircle className="h-5 w-5 text-green-500" />
          </div>
          <div className="text-3xl font-bold text-gray-900">${completedEarnings.toFixed(2)}</div>
          <div className="mt-1 text-xs text-gray-500">Completed payments</div>
        </div>
      </div>

      <div className="overflow-hidden rounded-xl border-2 border-gray-200 bg-white">
        <div className="border-b border-gray-200 p-6">
          <h3 className="text-lg font-bold text-gray-900">Payment History</h3>
        </div>
        <div className="overflow-x-auto">
          <table className="w-full">
            <thead className="bg-gray-50">
              <tr>
                <th className="px-6 py-3 text-left text-xs font-medium uppercase tracking-wider text-gray-500">
                  ID
                </th>
                <th className="px-6 py-3 text-left text-xs font-medium uppercase tracking-wider text-gray-500">
                  Offer
                </th>
                <th className="px-6 py-3 text-left text-xs font-medium uppercase tracking-wider text-gray-500">
                  Company
                </th>
                <th className="px-6 py-3 text-left text-xs font-medium uppercase tracking-wider text-gray-500">
                  Gross
                </th>
                <th className="px-6 py-3 text-left text-xs font-medium uppercase tracking-wider text-gray-500">
                  Platform Fee (4%)
                </th>
                <th className="px-6 py-3 text-left text-xs font-medium uppercase tracking-wider text-gray-500">
                  Processing (3%)
                </th>
                <th className="px-6 py-3 text-left text-xs font-medium uppercase tracking-wider text-gray-500">
                  Net Amount
                </th>
                <th className="px-6 py-3 text-left text-xs font-medium uppercase tracking-wider text-gray-500">
                  Status
                </th>
                <th className="px-6 py-3 text-left text-xs font-medium uppercase tracking-wider text-gray-500">
                  Date
                </th>
              </tr>
            </thead>
            <tbody className="divide-y divide-gray-200 bg-white">
              {payments.map((payment) => (
                <tr key={payment.id} className="transition hover:bg-gray-50">
                  <td className="whitespace-nowrap px-6 py-4 text-sm font-medium text-gray-900">{payment.id}</td>
                  <td className="whitespace-nowrap px-6 py-4 text-sm text-gray-900">{payment.offer}</td>
                  <td className="whitespace-nowrap px-6 py-4 text-sm text-gray-600">{payment.company}</td>
                  <td className="whitespace-nowrap px-6 py-4 text-sm font-medium text-gray-900">
                    ${payment.grossAmount}
                  </td>
                  <td className="whitespace-nowrap px-6 py-4 text-sm text-red-600">-${payment.platformFee}</td>
                  <td className="whitespace-nowrap px-6 py-4 text-sm text-red-600">-${payment.processingFee}</td>
                  <td className="whitespace-nowrap px-6 py-4 text-sm font-bold text-green-600">
                    ${payment.netAmount}
                  </td>
                  <td className="whitespace-nowrap px-6 py-4">
                    <StatusBadge status={payment.status} />
                  </td>
                  <td className="whitespace-nowrap px-6 py-4 text-sm text-gray-600">
                    {payment.completedDate || payment.scheduledDate}
                  </td>
                </tr>
              ))}
            </tbody>
          </table>
        </div>
      </div>
    </div>
  );
}

type CreatorPaymentSettingsProps = {
  paymentMethods?: PaymentMethod[];
  payoutMethod: string;
  setPayoutMethod: (method: string) => void;
  payoutEmail: string;
  setPayoutEmail: (value: string) => void;
  bankRoutingNumber: string;
  setBankRoutingNumber: (value: string) => void;
  bankAccountNumber: string;
  setBankAccountNumber: (value: string) => void;
  paypalEmail: string;
  setPaypalEmail: (value: string) => void;
  cryptoWalletAddress: string;
  setCryptoWalletAddress: (value: string) => void;
  cryptoNetwork: string;
  setCryptoNetwork: (value: string) => void;
  onAddPaymentMethod: () => void;
  isSubmitting: boolean;
};

function CreatorPaymentSettings({
  paymentMethods,
  payoutMethod,
  setPayoutMethod,
  payoutEmail,
  setPayoutEmail,
  bankRoutingNumber,
  setBankRoutingNumber,
  bankAccountNumber,
  setBankAccountNumber,
  paypalEmail,
  setPaypalEmail,
  cryptoWalletAddress,
  setCryptoWalletAddress,
  cryptoNetwork,
  setCryptoNetwork,
  onAddPaymentMethod,
  isSubmitting,
}: CreatorPaymentSettingsProps) {
  const isAddDisabled =
    isSubmitting ||
    (payoutMethod === "etransfer" && !payoutEmail) ||
    (payoutMethod === "wire" && (!bankRoutingNumber || !bankAccountNumber)) ||
    (payoutMethod === "paypal" && !paypalEmail) ||
    (payoutMethod === "crypto" && (!cryptoWalletAddress || !cryptoNetwork));

  const getDisplayValue = (method: PaymentMethod) => {
    if (method.payoutMethod === "etransfer") {
      return method.payoutEmail;
    }
    if (method.payoutMethod === "wire") {
      return method.bankAccountNumber;
    }
    if (method.payoutMethod === "paypal") {
      return method.paypalEmail;
    }
    if (method.payoutMethod === "crypto") {
      return method.cryptoWalletAddress;
    }
    return undefined;
  };

  return (
    <div className="space-y-6">
      <div className="rounded-xl border-2 border-gray-200 bg-white p-6">
        <h3 className="text-lg font-bold text-gray-900">Payment Methods</h3>
        {!paymentMethods || paymentMethods.length === 0 ? (
          <div className="mt-6 text-center">
            <DollarSign className="mx-auto mb-4 h-12 w-12 text-muted-foreground/50" />
            <p className="text-muted-foreground">No payment methods yet</p>
            <p className="mt-1 text-sm text-muted-foreground">Add a payment method to receive payouts</p>
          </div>
        ) : (
          <div className="mt-6 space-y-4">
            {paymentMethods.map((method) => (
              <div
                key={method.id}
                className="flex items-center justify-between rounded-lg border-2 border-gray-200 p-4"
              >
                <div className="flex items-center gap-4">
                  <CreditCard className="h-5 w-5 text-gray-400" />
                  <div>
                    <div className="font-medium capitalize text-gray-900">
                      {method.payoutMethod.replace("_", " ")}
                    </div>
                    <div className="text-sm text-gray-600">{getDisplayValue(method)}</div>
                  </div>
                </div>
                <div className="flex items-center gap-2">
                  {method.isDefault && <Badge>Default</Badge>}
                  <Button variant="ghost" size="sm">
                    Edit
                  </Button>
                </div>
              </div>
            ))}
          </div>
        )}
      </div>

      <div className="rounded-xl border-2 border-gray-200 bg-white p-6">
        <h3 className="text-lg font-bold text-gray-900">Add Payment Method</h3>
        <div className="mt-4 space-y-4">
          <div className="space-y-2">
            <Label htmlFor="method">Payout Method</Label>
            <Select value={payoutMethod} onValueChange={setPayoutMethod}>
              <SelectTrigger id="method" data-testid="select-payout-method">
                <SelectValue placeholder="Select method" />
              </SelectTrigger>
              <SelectContent>
                <SelectItem value="etransfer">E-Transfer</SelectItem>
                <SelectItem value="wire">Wire/ACH</SelectItem>
                <SelectItem value="paypal">PayPal</SelectItem>
                <SelectItem value="crypto">Cryptocurrency</SelectItem>
              </SelectContent>
            </Select>
          </div>

          {payoutMethod === "etransfer" && (
            <div className="space-y-2">
              <Label htmlFor="email">Email</Label>
              <Input
                id="email"
                type="email"
                placeholder="your@email.com"
                value={payoutEmail}
                onChange={(e) => setPayoutEmail(e.target.value)}
                data-testid="input-payout-email"
              />
            </div>
          )}

          {payoutMethod === "wire" && (
            <>
              <div className="space-y-2">
                <Label htmlFor="routing">Bank Routing Number</Label>
                <Input
                  id="routing"
                  placeholder="123456789"
                  value={bankRoutingNumber}
                  onChange={(e) => setBankRoutingNumber(e.target.value)}
                  data-testid="input-routing-number"
                />
              </div>
              <div className="space-y-2">
                <Label htmlFor="account">Bank Account Number</Label>
                <Input
                  id="account"
                  placeholder="123456789012"
                  value={bankAccountNumber}
                  onChange={(e) => setBankAccountNumber(e.target.value)}
                  data-testid="input-account-number"
                />
              </div>
            </>
          )}

          {payoutMethod === "paypal" && (
            <div className="space-y-2">
              <Label htmlFor="paypal-email">PayPal Email</Label>
              <Input
                id="paypal-email"
                type="email"
                placeholder="your@paypal.com"
                value={paypalEmail}
                onChange={(e) => setPaypalEmail(e.target.value)}
                data-testid="input-paypal-email"
              />
            </div>
          )}

          {payoutMethod === "crypto" && (
            <>
              <div className="space-y-2">
                <Label htmlFor="wallet">Wallet Address</Label>
                <Input
                  id="wallet"
                  placeholder="0x..."
                  value={cryptoWalletAddress}
                  onChange={(e) => setCryptoWalletAddress(e.target.value)}
                  data-testid="input-crypto-wallet"
                />
              </div>
              <div className="space-y-2">
                <Label htmlFor="network">Network</Label>
                <Select value={cryptoNetwork} onValueChange={setCryptoNetwork}>
                  <SelectTrigger id="network" data-testid="select-crypto-network">
                    <SelectValue placeholder="Select network" />
                  </SelectTrigger>
                  <SelectContent>
                    <SelectItem value="ethereum">Ethereum (ERC-20)</SelectItem>
                    <SelectItem value="bsc">Binance Smart Chain (BEP-20)</SelectItem>
                    <SelectItem value="polygon">Polygon (MATIC)</SelectItem>
                    <SelectItem value="bitcoin">Bitcoin</SelectItem>
                    <SelectItem value="tron">Tron (TRC-20)</SelectItem>
                  </SelectContent>
                </Select>
              </div>
            </>
          )}

          <Button
            onClick={onAddPaymentMethod}
            disabled={isAddDisabled}
            className="gap-2"
            data-testid="button-add-payment"
          >
            {isSubmitting ? "Adding..." : "Add Payment Method"}
<<<<<<< HEAD
          </Button>
        </div>
      </div>

      <div className="rounded-xl border-2 border-blue-200 bg-blue-50 p-6">
        <h4 className="mb-2 font-bold text-blue-900">Payment Fee Breakdown</h4>
        <div className="space-y-2 text-sm text-blue-800">
          <div className="flex justify-between">
            <span>Platform Fee:</span>
            <span className="font-medium">4% of gross earnings</span>
          </div>
          <div className="flex justify-between">
            <span>Processing Fee:</span>
            <span className="font-medium">3% of gross earnings</span>
          </div>
          <div className="mt-2 flex justify-between border-t-2 border-blue-300 pt-2 font-bold">
            <span>Total Deduction:</span>
            <span>7% of gross earnings</span>
          </div>
        </div>
      </div>
    </div>
  );
}

type CompanyPayoutApprovalProps = {
  payouts: CompanyPayout[];
};

function CompanyPayoutApproval({ payouts }: CompanyPayoutApprovalProps) {
  const pendingApprovals = useMemo(
    () => payouts.filter((payout) => payout.status === "pending_approval"),
    [payouts]
  );

  const totalPendingAmount = pendingApprovals.reduce((sum, payout) => sum + payout.totalDue, 0);

  return (
    <div className="space-y-6">
      <div className="rounded-xl border-2 border-yellow-200 bg-yellow-50 p-6">
        <div className="mb-3 flex items-center gap-3">
          <AlertTriangle className="h-6 w-6 text-yellow-600" />
          <h3 className="text-lg font-bold text-yellow-900">Pending Approvals</h3>
        </div>
        <p className="text-yellow-800">
          You have {pendingApprovals.length} payout{pendingApprovals.length !== 1 ? "s" : ""} pending approval totaling
          ${totalPendingAmount.toFixed(2)}
        </p>
      </div>

      <div className="overflow-hidden rounded-xl border-2 border-gray-200 bg-white">
        <div className="border-b border-gray-200 p-6">
          <h3 className="text-lg font-bold text-gray-900">Payout Requests</h3>
        </div>
        <div className="divide-y divide-gray-200">
          {payouts.map((payout) => (
            <div key={payout.id} className="p-6 transition hover:bg-gray-50">
              <div className="mb-4 flex items-start justify-between">
                <div>
                  <div className="mb-2 flex items-center gap-3">
                    <h4 className="font-bold text-gray-900">{payout.creator}</h4>
                    <StatusBadge status={payout.status} />
                  </div>
                  <p className="text-sm text-gray-600">{payout.offer}</p>
                  {payout.workCompleted && (
                    <p className="mt-1 text-xs text-gray-500">Work completed: {payout.workCompleted}</p>
                  )}
                </div>
                <div className="text-right">
                  <div className="text-2xl font-bold text-gray-900">${payout.totalDue.toFixed(2)}</div>
                  <div className="text-xs text-gray-500">Total due</div>
                </div>
              </div>

              <div className="mb-4 rounded-lg bg-gray-50 p-4">
                <div className="grid grid-cols-1 gap-4 text-sm md:grid-cols-3">
                  <div>
                    <div className="mb-1 text-gray-600">Creator Payment</div>
                    <div className="font-medium text-gray-900">${payout.grossAmount}</div>
                  </div>
                  <div>
                    <div className="mb-1 text-gray-600">Platform Fee (4%)</div>
                    <div className="font-medium text-gray-900">${payout.platformFee}</div>
                  </div>
                  <div>
                    <div className="mb-1 text-gray-600">Processing (3%)</div>
                    <div className="font-medium text-gray-900">${payout.processingFee}</div>
                  </div>
                </div>
              </div>

              {payout.proof && (
                <div className="mb-4">
                  <a
                    href="#"
                    className="flex items-center gap-2 text-sm font-medium text-blue-600 hover:text-blue-700"
                  >
                    <Download className="h-4 w-4" />
                    View Proof of Work
                  </a>
                </div>
              )}

              {payout.status === "pending_approval" && (
                <div className="flex gap-3">
                  <Button className="flex-1 gap-2 bg-green-600 text-white hover:bg-green-700">
                    <CheckCircle className="h-4 w-4" />
                    Approve Payment
                  </Button>
                  <Button className="flex-1 gap-2 bg-red-600 text-white hover:bg-red-700">
                    <XCircle className="h-4 w-4" />
                    Dispute
                  </Button>
                </div>
              )}

              {payout.status === "disputed" && payout.disputeReason && (
                <div className="rounded-lg border-2 border-red-200 bg-red-50 p-4">
                  <div className="mb-2 flex items-center gap-2">
                    <AlertTriangle className="h-4 w-4 text-red-600" />
                    <span className="font-medium text-red-900">Dispute Reason:</span>
                  </div>
                  <p className="text-sm text-red-800">{payout.disputeReason}</p>
                </div>
              )}
            </div>
          ))}
        </div>
      </div>
    </div>
  );
}

type CompanyOverviewProps = {
  payouts: CompanyPayout[];
};

function CompanyOverview({ payouts }: CompanyOverviewProps) {
  const totalPaid = payouts
    .filter((payout) => payout.status === "completed")
    .reduce((sum, payout) => sum + payout.totalDue, 0);
  const pendingAmount = payouts
    .filter((payout) => payout.status === "pending_approval" || payout.status === "approved")
    .reduce((sum, payout) => sum + payout.totalDue, 0);

  return (
    <div className="space-y-6">
      <div className="grid grid-cols-1 gap-4 md:grid-cols-3">
        <div className="rounded-xl border-2 border-gray-200 bg-white p-6">
          <div className="mb-2 flex items-center justify-between">
            <span className="text-sm text-gray-600">Total Paid Out</span>
            <Send className="h-5 w-5 text-blue-500" />
          </div>
          <div className="text-3xl font-bold text-gray-900">${totalPaid.toFixed(2)}</div>
          <div className="mt-1 text-xs text-gray-500">All-time</div>
        </div>

        <div className="rounded-xl bg-gradient-to-br from-yellow-500 to-yellow-600 p-6 text-white">
          <div className="mb-2 flex items-center justify-between">
            <span className="text-sm text-yellow-100">Pending</span>
            <Clock className="h-5 w-5 text-yellow-100" />
          </div>
          <div className="text-3xl font-bold">${pendingAmount.toFixed(2)}</div>
          <div className="mt-1 text-xs text-yellow-100">Requires action</div>
        </div>

        <div className="rounded-xl border-2 border-gray-200 bg-white p-6">
          <div className="mb-2 flex items-center justify-between">
            <span className="text-sm text-gray-600">Active Creators</span>
            <Users className="h-5 w-5 text-purple-500" />
          </div>
          <div className="text-3xl font-bold text-gray-900">{payouts.length}</div>
          <div className="mt-1 text-xs text-gray-500">In your offers</div>
        </div>
      </div>

      <div className="overflow-hidden rounded-xl border-2 border-gray-200 bg-white">
        <div className="border-b border-gray-200 p-6">
          <h3 className="text-lg font-bold text-gray-900">Payment History</h3>
        </div>
        <div className="overflow-x-auto">
          <table className="w-full">
            <thead className="bg-gray-50">
              <tr>
                <th className="px-6 py-3 text-left text-xs font-medium uppercase tracking-wider text-gray-500">
                  ID
                </th>
                <th className="px-6 py-3 text-left text-xs font-medium uppercase tracking-wider text-gray-500">
                  Creator
                </th>
                <th className="px-6 py-3 text-left text-xs font-medium uppercase tracking-wider text-gray-500">
                  Offer
                </th>
                <th className="px-6 py-3 text-left text-xs font-medium uppercase tracking-wider text-gray-500">
                  Creator Earnings
                </th>
                <th className="px-6 py-3 text-left text-xs font-medium uppercase tracking-wider text-gray-500">
                  Platform Fee
                </th>
                <th className="px-6 py-3 text-left text-xs font-medium uppercase tracking-wider text-gray-500">
                  Total Cost
                </th>
                <th className="px-6 py-3 text-left text-xs font-medium uppercase tracking-wider text-gray-500">
                  Status
                </th>
                <th className="px-6 py-3 text-left text-xs font-medium uppercase tracking-wider text-gray-500">
                  Date
                </th>
              </tr>
            </thead>
            <tbody className="divide-y divide-gray-200 bg-white">
              {payouts.map((payout) => (
                <tr key={payout.id} className="transition hover:bg-gray-50">
                  <td className="whitespace-nowrap px-6 py-4 text-sm font-medium text-gray-900">{payout.id}</td>
                  <td className="whitespace-nowrap px-6 py-4 text-sm text-gray-900">{payout.creator}</td>
                  <td className="whitespace-nowrap px-6 py-4 text-sm text-gray-600">{payout.offer}</td>
                  <td className="whitespace-nowrap px-6 py-4 text-sm font-medium text-gray-900">
                    ${payout.grossAmount}
                  </td>
                  <td className="whitespace-nowrap px-6 py-4 text-sm text-gray-600">
                    ${(payout.platformFee + payout.processingFee).toFixed(2)}
                  </td>
                  <td className="whitespace-nowrap px-6 py-4 text-sm font-bold text-red-600">
                    ${payout.totalDue.toFixed(2)}
                  </td>
                  <td className="whitespace-nowrap px-6 py-4">
                    <StatusBadge status={payout.status} />
                  </td>
                  <td className="whitespace-nowrap px-6 py-4 text-sm text-gray-600">
                    {payout.completedDate || payout.approvedDate || payout.proofSubmitted}
                  </td>
                </tr>
              ))}
            </tbody>
          </table>
        </div>
      </div>
    </div>
  );
}

type AdminPaymentDashboardProps = {
  creatorPayments: CreatorPayment[];
  companyPayouts: CompanyPayout[];
};

function AdminPaymentDashboard({ creatorPayments, companyPayouts }: AdminPaymentDashboardProps) {
  const allTransactions = useMemo(() => {
    return [...creatorPayments, ...companyPayouts] as Array<CreatorPayment | CompanyPayout>;
  }, [companyPayouts, creatorPayments]);

  const totalPlatformRevenue = allTransactions.reduce((sum, transaction) => {
    const platformFee = "platformFee" in transaction ? transaction.platformFee : 0;
    const processingFee = "processingFee" in transaction ? transaction.processingFee : 0;
    return sum + platformFee + processingFee;
  }, 0);

  const totalGMV = allTransactions.reduce((sum, transaction) => {
    const gross = "grossAmount" in transaction ? transaction.grossAmount : 0;
    return sum + gross;
  }, 0);

  const disputedPayments = companyPayouts.filter((payout) => payout.status === "disputed");

  const getNetAmount = (transaction: CreatorPayment | CompanyPayout) => {
    if ("netAmount" in transaction) {
      return transaction.netAmount;
    }
    return transaction.grossAmount - transaction.platformFee - transaction.processingFee;
  };

  const getTransactionDate = (transaction: CreatorPayment | CompanyPayout) => {
    if ("completedDate" in transaction && transaction.completedDate) {
      return transaction.completedDate;
    }
    if ("scheduledDate" in transaction && transaction.scheduledDate) {
      return transaction.scheduledDate;
    }
    if ("approvedDate" in transaction && transaction.approvedDate) {
      return transaction.approvedDate;
    }
    if ("proofSubmitted" in transaction && transaction.proofSubmitted) {
      return transaction.proofSubmitted;
    }
    return "—";
  };

  return (
    <div className="space-y-6">
      <div className="grid grid-cols-1 gap-4 md:grid-cols-4">
        <div className="rounded-xl bg-gradient-to-br from-purple-500 to-purple-600 p-6 text-white">
          <div className="mb-2 flex items-center justify-between">
            <span className="text-sm text-purple-100">Platform Revenue</span>
            <TrendingUp className="h-5 w-5 text-purple-100" />
          </div>
          <div className="text-3xl font-bold">${totalPlatformRevenue.toFixed(2)}</div>
          <div className="mt-1 text-xs text-purple-100">7% of GMV</div>
        </div>

        <div className="rounded-xl border-2 border-gray-200 bg-white p-6">
          <div className="mb-2 flex items-center justify-between">
            <span className="text-sm text-gray-600">Total GMV</span>
            <DollarSign className="h-5 w-5 text-green-500" />
          </div>
          <div className="text-3xl font-bold text-gray-900">${totalGMV.toFixed(2)}</div>
          <div className="mt-1 text-xs text-gray-500">Gross merchandise value</div>
        </div>

        <div className="rounded-xl border-2 border-gray-200 bg-white p-6">
          <div className="mb-2 flex items-center justify-between">
            <span className="text-sm text-gray-600">Total Transactions</span>
            <Send className="h-5 w-5 text-blue-500" />
          </div>
          <div className="text-3xl font-bold text-gray-900">{allTransactions.length}</div>
          <div className="mt-1 text-xs text-gray-500">All-time</div>
        </div>

        <div className="rounded-xl bg-gradient-to-br from-red-500 to-red-600 p-6 text-white">
          <div className="mb-2 flex items-center justify-between">
            <span className="text-sm text-red-100">Disputes</span>
            <AlertTriangle className="h-5 w-5 text-red-100" />
          </div>
          <div className="text-3xl font-bold">{disputedPayments.length}</div>
          <div className="mt-1 text-xs text-red-100">Require resolution</div>
        </div>
      </div>

      {disputedPayments.length > 0 && (
        <div className="rounded-xl border-2 border-red-200 bg-red-50 p-6">
          <h3 className="mb-4 flex items-center gap-2 text-lg font-bold text-red-900">
            <AlertTriangle className="h-5 w-5" />
            Payment Disputes Requiring Action
          </h3>
          <div className="space-y-3">
            {disputedPayments.map((dispute) => (
              <div key={dispute.id} className="rounded-lg border-2 border-red-300 bg-white p-4">
                <div className="mb-2 flex items-start justify-between">
                  <div>
                    <div className="font-bold text-gray-900">{dispute.id}</div>
                    <div className="text-sm text-gray-600">
                      {dispute.creator} → {dispute.offer}
                    </div>
                  </div>
                  <div className="text-right">
                    <div className="font-bold text-gray-900">${dispute.grossAmount}</div>
                    <div className="text-xs text-gray-500">Creator amount</div>
                  </div>
                </div>
                {dispute.disputeReason && (
                  <div className="mb-3 rounded bg-red-50 p-3">
                    <div className="mb-1 text-xs font-medium text-red-900">Dispute Reason:</div>
                    <div className="text-sm text-red-800">{dispute.disputeReason}</div>
                  </div>
                )}
                <div className="flex gap-2">
                  <Button className="flex-1 bg-green-600 text-white hover:bg-green-700">Approve Payment</Button>
                  <Button className="flex-1 bg-blue-600 text-white hover:bg-blue-700">Contact Parties</Button>
                  <Button className="flex-1 bg-red-600 text-white hover:bg-red-700">Reject Claim</Button>
                </div>
              </div>
            ))}
          </div>
        </div>
      )}

      <div className="rounded-xl border-2 border-gray-200 bg-white p-6">
        <div className="mb-6 flex items-center justify-between">
          <div>
            <h3 className="text-lg font-bold text-gray-900">Scheduled Payouts</h3>
            <p className="mt-1 text-sm text-gray-600">Process batch payments for approved transactions</p>
          </div>
          <Button className="gap-2 bg-blue-600 text-white hover:bg-blue-700">
            <Send className="h-4 w-4" />
            Process All Scheduled
          </Button>
        </div>
=======
          </Button>
        </div>
      </div>

      <div className="rounded-xl border-2 border-blue-200 bg-blue-50 p-6">
        <h4 className="mb-2 font-bold text-blue-900">Payment Fee Breakdown</h4>
        <div className="space-y-2 text-sm text-blue-800">
          <div className="flex justify-between">
            <span>Platform Fee:</span>
            <span className="font-medium">4% of gross earnings</span>
          </div>
          <div className="flex justify-between">
            <span>Processing Fee:</span>
            <span className="font-medium">3% of gross earnings</span>
          </div>
          <div className="mt-2 flex justify-between border-t-2 border-blue-300 pt-2 font-bold">
            <span>Total Deduction:</span>
            <span>7% of gross earnings</span>
          </div>
        </div>
      </div>
    </div>
  );
}

type CompanyPayoutApprovalProps = {
  payouts: CompanyPayout[];
};

function CompanyPayoutApproval({ payouts }: CompanyPayoutApprovalProps) {
  const pendingApprovals = useMemo(
    () => payouts.filter((payout) => payout.status === "pending_approval"),
    [payouts]
  );

  const totalPendingAmount = pendingApprovals.reduce((sum, payout) => sum + payout.totalDue, 0);

  return (
    <div className="space-y-6">
      <div className="rounded-xl border-2 border-yellow-200 bg-yellow-50 p-6">
        <div className="mb-3 flex items-center gap-3">
          <AlertTriangle className="h-6 w-6 text-yellow-600" />
          <h3 className="text-lg font-bold text-yellow-900">Pending Approvals</h3>
        </div>
        <p className="text-yellow-800">
          You have {pendingApprovals.length} payout{pendingApprovals.length !== 1 ? "s" : ""} pending approval totaling
          ${totalPendingAmount.toFixed(2)}
        </p>
      </div>

      <div className="overflow-hidden rounded-xl border-2 border-gray-200 bg-white">
        <div className="border-b border-gray-200 p-6">
          <h3 className="text-lg font-bold text-gray-900">Payout Requests</h3>
        </div>
        <div className="divide-y divide-gray-200">
          {payouts.map((payout) => (
            <div key={payout.id} className="p-6 transition hover:bg-gray-50">
              <div className="mb-4 flex items-start justify-between">
                <div>
                  <div className="mb-2 flex items-center gap-3">
                    <h4 className="font-bold text-gray-900">{payout.creator}</h4>
                    <StatusBadge status={payout.status} />
                  </div>
                  <p className="text-sm text-gray-600">{payout.offer}</p>
                  {payout.workCompleted && (
                    <p className="mt-1 text-xs text-gray-500">Work completed: {payout.workCompleted}</p>
                  )}
                </div>
                <div className="text-right">
                  <div className="text-2xl font-bold text-gray-900">${payout.totalDue.toFixed(2)}</div>
                  <div className="text-xs text-gray-500">Total due</div>
                </div>
              </div>

              <div className="mb-4 rounded-lg bg-gray-50 p-4">
                <div className="grid grid-cols-1 gap-4 text-sm md:grid-cols-3">
                  <div>
                    <div className="mb-1 text-gray-600">Creator Payment</div>
                    <div className="font-medium text-gray-900">${payout.grossAmount}</div>
                  </div>
                  <div>
                    <div className="mb-1 text-gray-600">Platform Fee (4%)</div>
                    <div className="font-medium text-gray-900">${payout.platformFee}</div>
                  </div>
                  <div>
                    <div className="mb-1 text-gray-600">Processing (3%)</div>
                    <div className="font-medium text-gray-900">${payout.processingFee}</div>
                  </div>
                </div>
              </div>

              {payout.proof && (
                <div className="mb-4">
                  <a
                    href="#"
                    className="flex items-center gap-2 text-sm font-medium text-blue-600 hover:text-blue-700"
                  >
                    <Download className="h-4 w-4" />
                    View Proof of Work
                  </a>
                </div>
              )}

              {payout.status === "pending_approval" && (
                <div className="flex gap-3">
                  <Button className="flex-1 gap-2 bg-green-600 text-white hover:bg-green-700">
                    <CheckCircle className="h-4 w-4" />
                    Approve Payment
                  </Button>
                  <Button className="flex-1 gap-2 bg-red-600 text-white hover:bg-red-700">
                    <XCircle className="h-4 w-4" />
                    Dispute
                  </Button>
                </div>
              )}

              {payout.status === "disputed" && payout.disputeReason && (
                <div className="rounded-lg border-2 border-red-200 bg-red-50 p-4">
                  <div className="mb-2 flex items-center gap-2">
                    <AlertTriangle className="h-4 w-4 text-red-600" />
                    <span className="font-medium text-red-900">Dispute Reason:</span>
                  </div>
                  <p className="text-sm text-red-800">{payout.disputeReason}</p>
                </div>
              )}
            </div>
          ))}
        </div>
      </div>
    </div>
  );
}

type CompanyOverviewProps = {
  payouts: CompanyPayout[];
};

function CompanyOverview({ payouts }: CompanyOverviewProps) {
  const totalPaid = payouts
    .filter((payout) => payout.status === "completed")
    .reduce((sum, payout) => sum + payout.totalDue, 0);
  const pendingAmount = payouts
    .filter((payout) => payout.status === "pending_approval" || payout.status === "approved")
    .reduce((sum, payout) => sum + payout.totalDue, 0);

  return (
    <div className="space-y-6">
      <div className="grid grid-cols-1 gap-4 md:grid-cols-3">
        <div className="rounded-xl border-2 border-gray-200 bg-white p-6">
          <div className="mb-2 flex items-center justify-between">
            <span className="text-sm text-gray-600">Total Paid Out</span>
            <Send className="h-5 w-5 text-blue-500" />
          </div>
          <div className="text-3xl font-bold text-gray-900">${totalPaid.toFixed(2)}</div>
          <div className="mt-1 text-xs text-gray-500">All-time</div>
        </div>

        <div className="rounded-xl bg-gradient-to-br from-yellow-500 to-yellow-600 p-6 text-white">
          <div className="mb-2 flex items-center justify-between">
            <span className="text-sm text-yellow-100">Pending</span>
            <Clock className="h-5 w-5 text-yellow-100" />
          </div>
          <div className="text-3xl font-bold">${pendingAmount.toFixed(2)}</div>
          <div className="mt-1 text-xs text-yellow-100">Requires action</div>
        </div>

        <div className="rounded-xl border-2 border-gray-200 bg-white p-6">
          <div className="mb-2 flex items-center justify-between">
            <span className="text-sm text-gray-600">Active Creators</span>
            <Users className="h-5 w-5 text-purple-500" />
          </div>
          <div className="text-3xl font-bold text-gray-900">{payouts.length}</div>
          <div className="mt-1 text-xs text-gray-500">In your offers</div>
        </div>
      </div>

      <div className="overflow-hidden rounded-xl border-2 border-gray-200 bg-white">
        <div className="border-b border-gray-200 p-6">
          <h3 className="text-lg font-bold text-gray-900">Payment History</h3>
        </div>
        <div className="overflow-x-auto">
          <table className="w-full">
            <thead className="bg-gray-50">
              <tr>
                <th className="px-6 py-3 text-left text-xs font-medium uppercase tracking-wider text-gray-500">
                  ID
                </th>
                <th className="px-6 py-3 text-left text-xs font-medium uppercase tracking-wider text-gray-500">
                  Creator
                </th>
                <th className="px-6 py-3 text-left text-xs font-medium uppercase tracking-wider text-gray-500">
                  Offer
                </th>
                <th className="px-6 py-3 text-left text-xs font-medium uppercase tracking-wider text-gray-500">
                  Creator Earnings
                </th>
                <th className="px-6 py-3 text-left text-xs font-medium uppercase tracking-wider text-gray-500">
                  Platform Fee
                </th>
                <th className="px-6 py-3 text-left text-xs font-medium uppercase tracking-wider text-gray-500">
                  Total Cost
                </th>
                <th className="px-6 py-3 text-left text-xs font-medium uppercase tracking-wider text-gray-500">
                  Status
                </th>
                <th className="px-6 py-3 text-left text-xs font-medium uppercase tracking-wider text-gray-500">
                  Date
                </th>
              </tr>
            </thead>
            <tbody className="divide-y divide-gray-200 bg-white">
              {payouts.map((payout) => (
                <tr key={payout.id} className="transition hover:bg-gray-50">
                  <td className="whitespace-nowrap px-6 py-4 text-sm font-medium text-gray-900">{payout.id}</td>
                  <td className="whitespace-nowrap px-6 py-4 text-sm text-gray-900">{payout.creator}</td>
                  <td className="whitespace-nowrap px-6 py-4 text-sm text-gray-600">{payout.offer}</td>
                  <td className="whitespace-nowrap px-6 py-4 text-sm font-medium text-gray-900">
                    ${payout.grossAmount}
                  </td>
                  <td className="whitespace-nowrap px-6 py-4 text-sm text-gray-600">
                    ${(payout.platformFee + payout.processingFee).toFixed(2)}
                  </td>
                  <td className="whitespace-nowrap px-6 py-4 text-sm font-bold text-red-600">
                    ${payout.totalDue.toFixed(2)}
                  </td>
                  <td className="whitespace-nowrap px-6 py-4">
                    <StatusBadge status={payout.status} />
                  </td>
                  <td className="whitespace-nowrap px-6 py-4 text-sm text-gray-600">
                    {payout.completedDate || payout.approvedDate || payout.proofSubmitted}
                  </td>
                </tr>
              ))}
            </tbody>
          </table>
        </div>
      </div>
    </div>
  );
}

type AdminPaymentDashboardProps = {
  creatorPayments: CreatorPayment[];
  companyPayouts: CompanyPayout[];
};

function AdminPaymentDashboard({ creatorPayments, companyPayouts }: AdminPaymentDashboardProps) {
  const allTransactions = useMemo(() => {
    return [...creatorPayments, ...companyPayouts] as Array<CreatorPayment | CompanyPayout>;
  }, [companyPayouts, creatorPayments]);

  const totalPlatformRevenue = allTransactions.reduce((sum, transaction) => {
    const platformFee = "platformFee" in transaction ? transaction.platformFee : 0;
    const processingFee = "processingFee" in transaction ? transaction.processingFee : 0;
    return sum + platformFee + processingFee;
  }, 0);

  const totalGMV = allTransactions.reduce((sum, transaction) => {
    const gross = "grossAmount" in transaction ? transaction.grossAmount : 0;
    return sum + gross;
  }, 0);

  const disputedPayments = companyPayouts.filter((payout) => payout.status === "disputed");

  const getNetAmount = (transaction: CreatorPayment | CompanyPayout) => {
    if ("netAmount" in transaction) {
      return transaction.netAmount;
    }
    return transaction.grossAmount - transaction.platformFee - transaction.processingFee;
  };

  const getTransactionDate = (transaction: CreatorPayment | CompanyPayout) => {
    if ("completedDate" in transaction && transaction.completedDate) {
      return transaction.completedDate;
    }
    if ("scheduledDate" in transaction && transaction.scheduledDate) {
      return transaction.scheduledDate;
    }
    if ("approvedDate" in transaction && transaction.approvedDate) {
      return transaction.approvedDate;
    }
    if ("proofSubmitted" in transaction && transaction.proofSubmitted) {
      return transaction.proofSubmitted;
    }
    return "—";
  };

  return (
    <div className="space-y-6">
      <div className="grid grid-cols-1 gap-4 md:grid-cols-4">
        <div className="rounded-xl bg-gradient-to-br from-purple-500 to-purple-600 p-6 text-white">
          <div className="mb-2 flex items-center justify-between">
            <span className="text-sm text-purple-100">Platform Revenue</span>
            <TrendingUp className="h-5 w-5 text-purple-100" />
          </div>
          <div className="text-3xl font-bold">${totalPlatformRevenue.toFixed(2)}</div>
          <div className="mt-1 text-xs text-purple-100">7% of GMV</div>
        </div>

        <div className="rounded-xl border-2 border-gray-200 bg-white p-6">
          <div className="mb-2 flex items-center justify-between">
            <span className="text-sm text-gray-600">Total GMV</span>
            <DollarSign className="h-5 w-5 text-green-500" />
          </div>
          <div className="text-3xl font-bold text-gray-900">${totalGMV.toFixed(2)}</div>
          <div className="mt-1 text-xs text-gray-500">Gross merchandise value</div>
        </div>

        <div className="rounded-xl border-2 border-gray-200 bg-white p-6">
          <div className="mb-2 flex items-center justify-between">
            <span className="text-sm text-gray-600">Total Transactions</span>
            <Send className="h-5 w-5 text-blue-500" />
          </div>
          <div className="text-3xl font-bold text-gray-900">{allTransactions.length}</div>
          <div className="mt-1 text-xs text-gray-500">All-time</div>
        </div>

        <div className="rounded-xl bg-gradient-to-br from-red-500 to-red-600 p-6 text-white">
          <div className="mb-2 flex items-center justify-between">
            <span className="text-sm text-red-100">Disputes</span>
            <AlertTriangle className="h-5 w-5 text-red-100" />
          </div>
          <div className="text-3xl font-bold">{disputedPayments.length}</div>
          <div className="mt-1 text-xs text-red-100">Require resolution</div>
        </div>
      </div>

      {disputedPayments.length > 0 && (
        <div className="rounded-xl border-2 border-red-200 bg-red-50 p-6">
          <h3 className="mb-4 flex items-center gap-2 text-lg font-bold text-red-900">
            <AlertTriangle className="h-5 w-5" />
            Payment Disputes Requiring Action
          </h3>
          <div className="space-y-3">
            {disputedPayments.map((dispute) => (
              <div key={dispute.id} className="rounded-lg border-2 border-red-300 bg-white p-4">
                <div className="mb-2 flex items-start justify-between">
                  <div>
                    <div className="font-bold text-gray-900">{dispute.id}</div>
                    <div className="text-sm text-gray-600">
                      {dispute.creator} → {dispute.offer}
                    </div>
                  </div>
                  <div className="text-right">
                    <div className="font-bold text-gray-900">${dispute.grossAmount}</div>
                    <div className="text-xs text-gray-500">Creator amount</div>
                  </div>
                </div>
                {dispute.disputeReason && (
                  <div className="mb-3 rounded bg-red-50 p-3">
                    <div className="mb-1 text-xs font-medium text-red-900">Dispute Reason:</div>
                    <div className="text-sm text-red-800">{dispute.disputeReason}</div>
                  </div>
                )}
                <div className="flex gap-2">
                  <Button className="flex-1 bg-green-600 text-white hover:bg-green-700">Approve Payment</Button>
                  <Button className="flex-1 bg-blue-600 text-white hover:bg-blue-700">Contact Parties</Button>
                  <Button className="flex-1 bg-red-600 text-white hover:bg-red-700">Reject Claim</Button>
                </div>
              </div>
            ))}
          </div>
        </div>
      )}

      <div className="rounded-xl border-2 border-gray-200 bg-white p-6">
        <div className="mb-6 flex items-center justify-between">
          <div>
            <h3 className="text-lg font-bold text-gray-900">Scheduled Payouts</h3>
            <p className="mt-1 text-sm text-gray-600">Process batch payments for approved transactions</p>
          </div>
          <Button className="gap-2 bg-blue-600 text-white hover:bg-blue-700">
            <Send className="h-4 w-4" />
            Process All Scheduled
          </Button>
        </div>
>>>>>>> 33ce9399

        <div className="mb-6 grid grid-cols-1 gap-4 md:grid-cols-3">
          <div className="rounded-lg bg-blue-50 p-4">
            <div className="text-sm text-blue-800">Due Today</div>
            <div className="text-2xl font-bold text-blue-900">3</div>
            <div className="mt-1 text-xs text-blue-700">$2,412.50 total</div>
          </div>
          <div className="rounded-lg bg-yellow-50 p-4">
            <div className="text-sm text-yellow-800">Next 7 Days</div>
            <div className="text-2xl font-bold text-yellow-900">8</div>
            <div className="mt-1 text-xs text-yellow-700">$5,678.90 total</div>
          </div>
          <div className="rounded-lg bg-green-50 p-4">
            <div className="text-sm text-green-800">Next 30 Days</div>
            <div className="text-2xl font-bold text-green-900">24</div>
            <div className="mt-1 text-xs text-green-700">$18,234.60 total</div>
          </div>
        </div>
      </div>

      <div className="overflow-hidden rounded-xl border-2 border-gray-200 bg-white">
        <div className="flex items-center justify-between border-b border-gray-200 p-6">
          <div>
            <h3 className="text-lg font-bold text-gray-900">All Transactions</h3>
            <p className="mt-1 text-sm text-gray-600">Complete platform payment history</p>
          </div>
          <div className="flex gap-2">
            <Button variant="outline" className="gap-2">
              <Filter className="h-4 w-4" />
              Filter
            </Button>
            <Button variant="outline" className="gap-2">
              <Download className="h-4 w-4" />
              Export CSV
            </Button>
          </div>
        </div>
        <div className="overflow-x-auto">
          <table className="w-full">
            <thead className="bg-gray-50">
              <tr>
                <th className="px-6 py-3 text-left text-xs font-medium uppercase tracking-wider text-gray-500">
                  Transaction ID
                </th>
                <th className="px-6 py-3 text-left text-xs font-medium uppercase tracking-wider text-gray-500">
                  Type
                </th>
                <th className="px-6 py-3 text-left text-xs font-medium uppercase tracking-wider text-gray-500">
                  From/To
                </th>
                <th className="px-6 py-3 text-left text-xs font-medium uppercase tracking-wider text-gray-500">
                  Gross
                </th>
                <th className="px-6 py-3 text-left text-xs font-medium uppercase tracking-wider text-gray-500">
                  Platform Fee
                </th>
                <th className="px-6 py-3 text-left text-xs font-medium uppercase tracking-wider text-gray-500">
                  Net
                </th>
                <th className="px-6 py-3 text-left text-xs font-medium uppercase tracking-wider text-gray-500">
                  Status
                </th>
                <th className="px-6 py-3 text-left text-xs font-medium uppercase tracking-wider text-gray-500">
                  Date
                </th>
                <th className="px-6 py-3 text-left text-xs font-medium uppercase tracking-wider text-gray-500">
                  Actions
                </th>
              </tr>
            </thead>
            <tbody className="divide-y divide-gray-200 bg-white">
              {allTransactions.slice(0, 10).map((transaction) => {
                const isCompanyPayout = "creator" in transaction;
                return (
                  <tr key={transaction.id} className="transition hover:bg-gray-50">
                    <td className="whitespace-nowrap px-6 py-4 text-sm font-medium text-gray-900">
                      {transaction.id}
                    </td>
                    <td className="whitespace-nowrap px-6 py-4 text-sm text-gray-600">
                      {isCompanyPayout ? "Company → Creator" : "Platform → Creator"}
                    </td>
                    <td className="whitespace-nowrap px-6 py-4 text-sm text-gray-900">
                      {isCompanyPayout ? transaction.creator : transaction.company}
                    </td>
                    <td className="whitespace-nowrap px-6 py-4 text-sm font-medium text-gray-900">
                      ${transaction.grossAmount}
                    </td>
                    <td className="whitespace-nowrap px-6 py-4 text-sm font-medium text-purple-600">
                      ${((transaction.platformFee ?? 0) + (transaction.processingFee ?? 0)).toFixed(2)}
                    </td>
                    <td className="whitespace-nowrap px-6 py-4 text-sm font-medium text-green-600">
                      ${getNetAmount(transaction)}
                    </td>
                    <td className="whitespace-nowrap px-6 py-4">
                      <StatusBadge status={transaction.status} />
                    </td>
                    <td className="whitespace-nowrap px-6 py-4 text-sm text-gray-600">
                      {getTransactionDate(transaction)}
                    </td>
                    <td className="whitespace-nowrap px-6 py-4 text-sm">
                      <Button variant="ghost" className="p-0">
                        View
                      </Button>
                    </td>
                  </tr>
                );
              })}
            </tbody>
          </table>
        </div>
      </div>

      <div className="rounded-xl border-2 border-gray-200 bg-white p-6">
        <h3 className="mb-4 text-lg font-bold text-gray-900">Financial Reports</h3>
        <div className="grid grid-cols-1 gap-4 md:grid-cols-3">
          <Button
            variant="outline"
            className="h-auto flex-col items-start gap-1 border-2 border-gray-200 bg-white py-4 text-left hover:border-blue-500 hover:bg-blue-50"
          >
            <span className="font-medium text-gray-900">Revenue Report</span>
            <span className="text-sm text-gray-600">Platform fees & listing revenue</span>
          </Button>
          <Button
            variant="outline"
            className="h-auto flex-col items-start gap-1 border-2 border-gray-200 bg-white py-4 text-left hover:border-blue-500 hover:bg-blue-50"
          >
            <span className="font-medium text-gray-900">Payout Report</span>
            <span className="text-sm text-gray-600">Creator & company payments</span>
          </Button>
          <Button
            variant="outline"
            className="h-auto flex-col items-start gap-1 border-2 border-gray-200 bg-white py-4 text-left hover:border-blue-500 hover:bg-blue-50"
          >
            <span className="font-medium text-gray-900">Outstanding Balances</span>
            <span className="text-sm text-gray-600">Pending & scheduled payments</span>
          </Button>
        </div>
      </div>
    </div>
  );
}

function AdminPaymentSettings() {
  const [settlementSchedule, setSettlementSchedule] = useState("weekly");
  const [reservePercentage, setReservePercentage] = useState("10");
  const [minimumBalance, setMinimumBalance] = useState("5000");
  const [autoDisburse, setAutoDisburse] = useState(true);
  const [notificationEmail, setNotificationEmail] = useState("finance@creatorlink.com");
  const [escalationEmail, setEscalationEmail] = useState("compliance@creatorlink.com");
  const [includeReports, setIncludeReports] = useState(true);

  const typeLabels: Record<AdminFundingMethod["type"], string> = {
    bank: "Bank Account",
    wallet: "Custody Wallet",
    card: "Corporate Card",
  };

  const statusStyles: Record<AdminFundingMethod["status"], string> = {
    active: "bg-green-100 text-green-800",
    pending: "bg-yellow-100 text-yellow-800",
    disabled: "bg-gray-100 text-gray-600",
  };

  return (
    <div className="space-y-6">
      <div className="rounded-xl border-2 border-gray-200 bg-white p-6">
        <div className="mb-6">
          <h3 className="text-lg font-bold text-gray-900">Disbursement Controls</h3>
          <p className="mt-1 text-sm text-gray-600">
            Configure how platform-wide payouts are released to creators and external partners.
          </p>
        </div>

        <div className="grid grid-cols-1 gap-6 md:grid-cols-2">
          <div className="space-y-2">
            <Label htmlFor="admin-settlement-schedule">Settlement Schedule</Label>
            <Select value={settlementSchedule} onValueChange={setSettlementSchedule}>
              <SelectTrigger id="admin-settlement-schedule">
                <SelectValue placeholder="Select schedule" />
              </SelectTrigger>
              <SelectContent>
                <SelectItem value="daily">Daily</SelectItem>
                <SelectItem value="weekly">Weekly</SelectItem>
                <SelectItem value="biweekly">Bi-weekly</SelectItem>
                <SelectItem value="monthly">Monthly</SelectItem>
              </SelectContent>
            </Select>
            <p className="text-xs text-gray-500">
              Determines how frequently approved creator payments are bundled for release.
            </p>
          </div>

          <div className="space-y-2">
            <Label htmlFor="admin-reserve-percentage">Platform Reserve %</Label>
            <Input
              id="admin-reserve-percentage"
              type="number"
              min={0}
              max={50}
              value={reservePercentage}
              onChange={(event) => setReservePercentage(event.target.value)}
            />
            <p className="text-xs text-gray-500">
              Holdback applied to every payout to maintain compliance and risk buffers.
            </p>
          </div>

          <div className="space-y-2">
            <Label htmlFor="admin-minimum-balance">Minimum Operating Balance ($)</Label>
            <Input
              id="admin-minimum-balance"
              type="number"
              min={0}
              step="100"
              value={minimumBalance}
              onChange={(event) => setMinimumBalance(event.target.value)}
            />
            <p className="text-xs text-gray-500">
              Payouts pause automatically if platform funds fall below this threshold.
            </p>
          </div>

          <div className="space-y-2">
            <Label className="text-sm font-medium text-gray-700">Automatic Disbursement</Label>
            <div className="flex items-center justify-between rounded-lg border border-gray-200 p-4">
              <div>
                <p className="text-sm font-medium text-gray-900">Enable auto-processing</p>
                <p className="text-xs text-gray-500">
                  When disabled, finance must manually trigger every payout batch.
                </p>
              </div>
              <Switch checked={autoDisburse} onCheckedChange={setAutoDisburse} aria-label="Toggle automatic disbursement" />
            </div>
          </div>
        </div>

        <div className="mt-6 flex flex-col gap-3 sm:flex-row sm:items-center sm:justify-end">
          <Button className="bg-blue-600 text-white hover:bg-blue-700">Update Disbursement Policy</Button>
          <span className="text-xs text-gray-500">
            Last reviewed 2 days ago by Finance Ops.
          </span>
        </div>
      </div>

      <div className="rounded-xl border-2 border-gray-200 bg-white p-6">
        <div className="mb-6 flex items-center justify-between">
          <div>
            <h3 className="text-lg font-bold text-gray-900">Platform Funding Accounts</h3>
            <p className="mt-1 text-sm text-gray-600">
              Manage the accounts used to fund creator payouts and collect platform fees.
            </p>
          </div>
          <Button variant="outline">Add Funding Source</Button>
        </div>

        <div className="space-y-4">
          {adminFundingMethods.map((method) => (
            <div key={method.id} className="flex flex-col gap-4 rounded-lg border border-gray-200 p-4 sm:flex-row sm:items-center sm:justify-between">
              <div>
                <div className="text-sm font-medium text-gray-900">{method.name}</div>
                <div className="text-xs uppercase tracking-wide text-gray-500">
                  {typeLabels[method.type]} · Ending in {method.last4}
                </div>
              </div>
              <div className="flex items-center gap-2">
                {method.isPrimary && <Badge>Primary</Badge>}
                <span className={`rounded-full px-2.5 py-0.5 text-xs font-medium ${statusStyles[method.status]}`}>
                  {method.status === "active"
                    ? "Active"
                    : method.status === "pending"
                    ? "Pending Verification"
                    : "Disabled"}
                </span>
                <Button variant="ghost" size="sm">
                  Manage
                </Button>
              </div>
            </div>
          ))}
        </div>
      </div>

      <div className="rounded-xl border-2 border-gray-200 bg-white p-6">
        <div className="mb-6">
          <h3 className="text-lg font-bold text-gray-900">Notifications & Escalation</h3>
          <p className="mt-1 text-sm text-gray-600">
            Control who is notified when payouts process, fail, or require manual review.
          </p>
        </div>

        <div className="grid grid-cols-1 gap-6 md:grid-cols-2">
          <div className="space-y-2">
            <Label htmlFor="admin-notification-email">Primary Finance Contact</Label>
            <Input
              id="admin-notification-email"
              type="email"
              value={notificationEmail}
              onChange={(event) => setNotificationEmail(event.target.value)}
            />
            <p className="text-xs text-gray-500">Daily settlement summaries are delivered to this inbox.</p>
          </div>

          <div className="space-y-2">
            <Label htmlFor="admin-escalation-email">Escalation Contact</Label>
            <Input
              id="admin-escalation-email"
              type="email"
              value={escalationEmail}
              onChange={(event) => setEscalationEmail(event.target.value)}
            />
            <p className="text-xs text-gray-500">Disputes and compliance holds are routed here for fast action.</p>
          </div>

          <div className="space-y-2">
            <Label className="text-sm font-medium text-gray-700">Attach financial reports</Label>
            <div className="flex items-center justify-between rounded-lg border border-gray-200 p-4">
              <div>
                <p className="text-sm font-medium text-gray-900">Include CSV exports in alerts</p>
                <p className="text-xs text-gray-500">Automate weekly payout exports for accounting reconciliation.</p>
              </div>
              <Switch
                checked={includeReports}
                onCheckedChange={setIncludeReports}
                aria-label="Toggle report attachments"
              />
            </div>
          </div>

          <div className="space-y-2">
            <Label className="text-sm font-medium text-gray-700">SMS escalation</Label>
            <div className="flex items-center justify-between rounded-lg border border-gray-200 p-4">
              <div>
                <p className="text-sm font-medium text-gray-900">Trigger SMS on payout failures</p>
                <p className="text-xs text-gray-500">Sends texts to the escalation contact when urgent action is required.</p>
              </div>
              <Switch aria-label="Toggle SMS escalation" defaultChecked />
            </div>
          </div>
        </div>

        <div className="mt-6 flex justify-end">
          <Button className="bg-blue-600 text-white hover:bg-blue-700">Save Notification Preferences</Button>
        </div>
      </div>
    </div>
  );
}

export default function PaymentSettings() {
  const { toast } = useToast();
  const { user, isAuthenticated, isLoading } = useAuth();
  const [activeTab, setActiveTab] = useState<"overview" | "settings" | "approvals" | "dashboard">("overview");

  const [payoutMethod, setPayoutMethod] = useState("etransfer");
  const [payoutEmail, setPayoutEmail] = useState("");
  const [bankRoutingNumber, setBankRoutingNumber] = useState("");
  const [bankAccountNumber, setBankAccountNumber] = useState("");
  const [paypalEmail, setPaypalEmail] = useState("");
  const [cryptoWalletAddress, setCryptoWalletAddress] = useState("");
  const [cryptoNetwork, setCryptoNetwork] = useState("");

  useEffect(() => {
    if (!isLoading && !isAuthenticated) {
      toast({
        title: "Unauthorized",
        description: "You are logged out. Logging in again...",
        variant: "destructive",
      });
      setTimeout(() => {
        window.location.href = "/api/login";
      }, 500);
    }
  }, [isAuthenticated, isLoading, toast]);

  useEffect(() => {
    if (user?.role === "company" || user?.role === "creator") {
      setActiveTab("overview");
      return;
    }
    if (user?.role === "admin") {
      setActiveTab("dashboard");
    }
  }, [user?.role]);

  const { data: paymentMethods } = useQuery<PaymentMethod[]>({
    queryKey: ["/api/payment-settings"],
    enabled: isAuthenticated,
  });

  const addPaymentMethodMutation = useMutation({
    mutationFn: async () => {
      const payload: Record<string, string> = { payoutMethod };

      if (payoutMethod === "etransfer") {
        payload.payoutEmail = payoutEmail;
      } else if (payoutMethod === "wire") {
        payload.bankRoutingNumber = bankRoutingNumber;
        payload.bankAccountNumber = bankAccountNumber;
      } else if (payoutMethod === "paypal") {
        payload.paypalEmail = paypalEmail;
      } else if (payoutMethod === "crypto") {
        payload.cryptoWalletAddress = cryptoWalletAddress;
        payload.cryptoNetwork = cryptoNetwork;
      }

      return await apiRequest("POST", "/api/payment-settings", payload);
    },
    onSuccess: () => {
      queryClient.invalidateQueries({ queryKey: ["/api/payment-settings"] });
      toast({
        title: "Success",
        description: "Payment method added successfully",
      });
      setPayoutEmail("");
      setBankRoutingNumber("");
      setBankAccountNumber("");
      setPaypalEmail("");
      setCryptoWalletAddress("");
      setCryptoNetwork("");
    },
    onError: (error: Error) => {
      if (isUnauthorizedError(error)) {
        toast({
          title: "Unauthorized",
          description: "You are logged out. Logging in again...",
          variant: "destructive",
        });
        setTimeout(() => {
          window.location.href = "/api/login";
        }, 500);
        return;
      }
      toast({
        title: "Error",
        description: "Failed to add payment method",
        variant: "destructive",
      });
    },
  });

  if (isLoading) {
    return (
      <div className="flex min-h-screen items-center justify-center">
        <div className="text-lg animate-pulse">Loading...</div>
      </div>
    );
  }

  if (!user) {
    return null;
  }

<<<<<<< HEAD
  const role = user.role;
=======
  const role: User["role"] = user.role;
>>>>>>> 33ce9399

  return (
    <div className="min-h-screen bg-gray-50 p-6">
      <div className="mx-auto max-w-7xl space-y-6">
        <div>
          <h1 className="text-3xl font-bold text-gray-900">Payment Management</h1>
          <p className="mt-1 text-gray-600">Manage your payments and payouts</p>
        </div>

        {role === "creator" && (
          <>
            <div className="overflow-hidden rounded-xl border-2 border-gray-200 bg-white">
              <div className="flex border-b border-gray-200">
                <button
                  onClick={() => setActiveTab("overview")}
                  className={`px-6 py-4 text-sm font-medium transition-colors ${
                    activeTab === "overview"
                      ? "border-b-2 border-blue-600 text-blue-600"
                      : "text-gray-600 hover:text-gray-900"
                  }`}
                >
                  Payment History
                </button>
                <button
                  onClick={() => setActiveTab("settings")}
                  className={`px-6 py-4 text-sm font-medium transition-colors ${
                    activeTab === "settings"
                      ? "border-b-2 border-blue-600 text-blue-600"
                      : "text-gray-600 hover:text-gray-900"
                  }`}
                >
                  Payment Methods
                </button>
              </div>
            </div>
            {activeTab === "overview" && <CreatorOverview payments={creatorPayments} />}
            {activeTab === "settings" && (
              <CreatorPaymentSettings
                paymentMethods={paymentMethods}
                payoutMethod={payoutMethod}
                setPayoutMethod={setPayoutMethod}
                payoutEmail={payoutEmail}
                setPayoutEmail={setPayoutEmail}
                bankRoutingNumber={bankRoutingNumber}
                setBankRoutingNumber={setBankRoutingNumber}
                bankAccountNumber={bankAccountNumber}
                setBankAccountNumber={setBankAccountNumber}
                paypalEmail={paypalEmail}
                setPaypalEmail={setPaypalEmail}
                cryptoWalletAddress={cryptoWalletAddress}
                setCryptoWalletAddress={setCryptoWalletAddress}
                cryptoNetwork={cryptoNetwork}
                setCryptoNetwork={setCryptoNetwork}
                onAddPaymentMethod={() => addPaymentMethodMutation.mutate()}
                isSubmitting={addPaymentMethodMutation.isPending}
              />
            )}
          </>
        )}

        {role === "company" && (
          <>
            <div className="overflow-hidden rounded-xl border-2 border-gray-200 bg-white">
              <div className="flex border-b border-gray-200">
                <button
                  onClick={() => setActiveTab("overview")}
                  className={`px-6 py-4 text-sm font-medium transition-colors ${
                    activeTab === "overview"
                      ? "border-b-2 border-blue-600 text-blue-600"
                      : "text-gray-600 hover:text-gray-900"
                  }`}
                >
                  Overview
                </button>
                <button
                  onClick={() => setActiveTab("approvals")}
                  className={`relative px-6 py-4 text-sm font-medium transition-colors ${
                    activeTab === "approvals"
                      ? "border-b-2 border-blue-600 text-blue-600"
                      : "text-gray-600 hover:text-gray-900"
                  }`}
                >
                  Pending Approvals
                  <span className="ml-2 inline-flex items-center rounded-full bg-yellow-100 px-2 py-0.5 text-xs font-bold text-yellow-800">
                    {companyPayouts.filter((payout) => payout.status === "pending_approval").length}
                  </span>
                </button>
              </div>
            </div>
            {activeTab === "overview" && <CompanyOverview payouts={companyPayouts} />}
            {activeTab === "approvals" && <CompanyPayoutApproval payouts={companyPayouts} />}
          </>
        )}

        {role === "admin" && (
          <>
            <div className="overflow-hidden rounded-xl border-2 border-gray-200 bg-white">
              <div className="flex border-b border-gray-200">
                <button
                  onClick={() => setActiveTab("dashboard")}
                  className={`px-6 py-4 text-sm font-medium transition-colors ${
                    activeTab === "dashboard"
                      ? "border-b-2 border-blue-600 text-blue-600"
                      : "text-gray-600 hover:text-gray-900"
                  }`}
                >
                  Platform Dashboard
                </button>
                <button
                  onClick={() => setActiveTab("settings")}
                  className={`px-6 py-4 text-sm font-medium transition-colors ${
                    activeTab === "settings"
                      ? "border-b-2 border-blue-600 text-blue-600"
                      : "text-gray-600 hover:text-gray-900"
                  }`}
                >
                  Payment Settings
                </button>
              </div>
            </div>
            {activeTab === "dashboard" && (
              <AdminPaymentDashboard creatorPayments={creatorPayments} companyPayouts={companyPayouts} />
            )}
            {activeTab === "settings" && <AdminPaymentSettings />}
          </>
        )}
      </div>
<<<<<<< HEAD
=======
    </div>
  );
}

    <div className="min-h-screen bg-gray-50 p-6">
      <div className="mx-auto max-w-7xl space-y-6">
        <div>
          <h1 className="text-3xl font-bold text-gray-900">Payment Management</h1>
          <p className="mt-1 text-gray-600">Manage your payments and payouts</p>
        </div>

        {role === "creator" && (
          <>
            <div className="overflow-hidden rounded-xl border-2 border-gray-200 bg-white">
              <div className="flex border-b border-gray-200">
                <button
                  onClick={() => setActiveTab("overview")}
                  className={`px-6 py-4 text-sm font-medium transition-colors ${
                    activeTab === "overview"
                      ? "border-b-2 border-blue-600 text-blue-600"
                      : "text-gray-600 hover:text-gray-900"
                  }`}
                >
                  Payment History
                </button>
                <button
                  onClick={() => setActiveTab("settings")}
                  className={`px-6 py-4 text-sm font-medium transition-colors ${
                    activeTab === "settings"
                      ? "border-b-2 border-blue-600 text-blue-600"
                      : "text-gray-600 hover:text-gray-900"
                  }`}
                >
                  Payment Methods
                </button>
              </div>
            </div>
            {activeTab === "overview" && <CreatorOverview payments={creatorPayments} />}
            {activeTab === "settings" && (
              <CreatorPaymentSettings
                paymentMethods={paymentMethods}
                payoutMethod={payoutMethod}
                setPayoutMethod={setPayoutMethod}
                payoutEmail={payoutEmail}
                setPayoutEmail={setPayoutEmail}
                bankRoutingNumber={bankRoutingNumber}
                setBankRoutingNumber={setBankRoutingNumber}
                bankAccountNumber={bankAccountNumber}
                setBankAccountNumber={setBankAccountNumber}
                paypalEmail={paypalEmail}
                setPaypalEmail={setPaypalEmail}
                cryptoWalletAddress={cryptoWalletAddress}
                setCryptoWalletAddress={setCryptoWalletAddress}
                cryptoNetwork={cryptoNetwork}
                setCryptoNetwork={setCryptoNetwork}
                onAddPaymentMethod={() => addPaymentMethodMutation.mutate()}
                isSubmitting={addPaymentMethodMutation.isPending}
              />
            )}
          </>
        )}

        {role === "company" && (
          <>
            <div className="overflow-hidden rounded-xl border-2 border-gray-200 bg-white">
              <div className="flex border-b border-gray-200">
                <button
                  onClick={() => setActiveTab("overview")}
                  className={`px-6 py-4 text-sm font-medium transition-colors ${
                    activeTab === "overview"
                      ? "border-b-2 border-blue-600 text-blue-600"
                      : "text-gray-600 hover:text-gray-900"
                  }`}
                >
                  Overview
                </button>
                <button
                  onClick={() => setActiveTab("approvals")}
                  className={`relative px-6 py-4 text-sm font-medium transition-colors ${
                    activeTab === "approvals"
                      ? "border-b-2 border-blue-600 text-blue-600"
                      : "text-gray-600 hover:text-gray-900"
                  }`}
                >
                  Pending Approvals
                  <span className="ml-2 inline-flex items-center rounded-full bg-yellow-100 px-2 py-0.5 text-xs font-bold text-yellow-800">
                    {companyPayouts.filter((payout) => payout.status === "pending_approval").length}
                  </span>
                </button>
              </div>
            </div>
            {activeTab === "overview" && <CompanyOverview payouts={companyPayouts} />}
            {activeTab === "approvals" && <CompanyPayoutApproval payouts={companyPayouts} />}
          </>
        )}

        {role === "admin" && (
          <>
            <div className="overflow-hidden rounded-xl border-2 border-gray-200 bg-white">
              <div className="flex border-b border-gray-200">
                <button
                  onClick={() => setActiveTab("dashboard")}
                  className={`px-6 py-4 text-sm font-medium transition-colors ${
                    activeTab === "dashboard"
                      ? "border-b-2 border-blue-600 text-blue-600"
                      : "text-gray-600 hover:text-gray-900"
                  }`}
                >
                  Platform Dashboard
                </button>
                <button
                  onClick={() => setActiveTab("settings")}
                  className={`px-6 py-4 text-sm font-medium transition-colors ${
                    activeTab === "settings"
                      ? "border-b-2 border-blue-600 text-blue-600"
                      : "text-gray-600 hover:text-gray-900"
                  }`}
                >
                  Payment Settings
                </button>
              </div>
            </div>
            {activeTab === "dashboard" && (
              <AdminPaymentDashboard creatorPayments={creatorPayments} companyPayouts={companyPayouts} />
            )}
            {activeTab === "settings" && <AdminPaymentSettings />}
          </>
        )}
      </div>
>>>>>>> 33ce9399
    </div>
  );
}
<|MERGE_RESOLUTION|>--- conflicted
+++ resolved
@@ -29,22 +29,6 @@
   Users,
   XCircle,
 } from "lucide-react";
-<<<<<<< HEAD
-
-type PaymentStatus =
-  | "pending"
-  | "pending_approval"
-  | "scheduled"
-  | "approved"
-  | "completed"
-  | "failed"
-  | "disputed";
-
-=======
-
-import type { User } from "@shared/schema";
-
-import type { User } from "@shared/schema";
 
 type PaymentStatus =
   | "pending"
@@ -257,596 +241,6 @@
   );
 }
 
-// [All component functions remain the same: CreatorOverview, CreatorPaymentSettings, 
-// CompanyPayoutApproval, CompanyOverview, AdminPaymentDashboard]
-// ... (keeping the same implementations as in your original code)
-
-function AdminPaymentSettings() {
-  const [settlementSchedule, setSettlementSchedule] = useState("weekly");
-  const [reservePercentage, setReservePercentage] = useState("10");
-  const [minimumBalance, setMinimumBalance] = useState("5000");
-  const [autoDisburse, setAutoDisburse] = useState(true);
-  const [notificationEmail, setNotificationEmail] = useState("finance@creatorlink.com");
-  const [escalationEmail, setEscalationEmail] = useState("compliance@creatorlink.com");
-  const [includeReports, setIncludeReports] = useState(true);
-
-  const typeLabels: Record<AdminFundingMethod["type"], string> = {
-    bank: "Bank Account",
-    wallet: "Custody Wallet",
-    card: "Corporate Card",
-  };
-
-  const statusStyles: Record<AdminFundingMethod["status"], string> = {
-    active: "bg-green-100 text-green-800",
-    pending: "bg-yellow-100 text-yellow-800",
-    disabled: "bg-gray-100 text-gray-600",
-  };
-
-  return (
-    <div className="space-y-6">
-      <div className="rounded-xl border-2 border-gray-200 bg-white p-6">
-        <div className="mb-6">
-          <h3 className="text-lg font-bold text-gray-900">Disbursement Controls</h3>
-          <p className="mt-1 text-sm text-gray-600">
-            Configure how platform-wide payouts are released to creators and external partners.
-          </p>
-        </div>
-
-        <div className="grid grid-cols-1 gap-6 md:grid-cols-2">
-          <div className="space-y-2">
-            <Label htmlFor="admin-settlement-schedule">Settlement Schedule</Label>
-            <Select value={settlementSchedule} onValueChange={setSettlementSchedule}>
-              <SelectTrigger id="admin-settlement-schedule">
-                <SelectValue placeholder="Select schedule" />
-              </SelectTrigger>
-              <SelectContent>
-                <SelectItem value="daily">Daily</SelectItem>
-                <SelectItem value="weekly">Weekly</SelectItem>
-                <SelectItem value="biweekly">Bi-weekly</SelectItem>
-                <SelectItem value="monthly">Monthly</SelectItem>
-              </SelectContent>
-            </Select>
-            <p className="text-xs text-gray-500">
-              Determines how frequently approved creator payments are bundled for release.
-            </p>
-          </div>
-
-          <div className="space-y-2">
-            <Label htmlFor="admin-reserve-percentage">Platform Reserve %</Label>
-            <Input
-              id="admin-reserve-percentage"
-              type="number"
-              min={0}
-              max={50}
-              value={reservePercentage}
-              onChange={(event) => setReservePercentage(event.target.value)}
-            />
-            <p className="text-xs text-gray-500">
-              Holdback applied to every payout to maintain compliance and risk buffers.
-            </p>
-          </div>
-
-          <div className="space-y-2">
-            <Label htmlFor="admin-minimum-balance">Minimum Operating Balance ($)</Label>
-            <Input
-              id="admin-minimum-balance"
-              type="number"
-              min={0}
-              step="100"
-              value={minimumBalance}
-              onChange={(event) => setMinimumBalance(event.target.value)}
-            />
-            <p className="text-xs text-gray-500">
-              Payouts pause automatically if platform funds fall below this threshold.
-            </p>
-          </div>
-
-          <div className="space-y-2">
-            <Label className="text-sm font-medium text-gray-700">Automatic Disbursement</Label>
-            <div className="flex items-center justify-between rounded-lg border border-gray-200 p-4">
-              <div>
-                <p className="text-sm font-medium text-gray-900">Enable auto-processing</p>
-                <p className="text-xs text-gray-500">
-                  When disabled, finance must manually trigger every payout batch.
-                </p>
-              </div>
-              <Switch checked={autoDisburse} onCheckedChange={setAutoDisburse} aria-label="Toggle automatic disbursement" />
-            </div>
-          </div>
-        </div>
-
-        <div className="mt-6 flex flex-col gap-3 sm:flex-row sm:items-center sm:justify-end">
-          <Button className="bg-blue-600 text-white hover:bg-blue-700">Update Disbursement Policy</Button>
-          <span className="text-xs text-gray-500">
-            Last reviewed 2 days ago by Finance Ops.
-          </span>
-        </div>
-      </div>
-
-      <div className="rounded-xl border-2 border-gray-200 bg-white p-6">
-        <div className="mb-6 flex items-center justify-between">
-          <div>
-            <h3 className="text-lg font-bold text-gray-900">Platform Funding Accounts</h3>
-            <p className="mt-1 text-sm text-gray-600">
-              Manage the accounts used to fund creator payouts and collect platform fees.
-            </p>
-          </div>
-          <Button variant="outline">Add Funding Source</Button>
-        </div>
-
-        <div className="space-y-4">
-          {adminFundingMethods.map((method) => (
-            <div key={method.id} className="flex flex-col gap-4 rounded-lg border border-gray-200 p-4 sm:flex-row sm:items-center sm:justify-between">
-              <div>
-                <div className="text-sm font-medium text-gray-900">{method.name}</div>
-                <div className="text-xs uppercase tracking-wide text-gray-500">
-                  {typeLabels[method.type]} · Ending in {method.last4}
-                </div>
-              </div>
-              <div className="flex items-center gap-2">
-                {method.isPrimary && <Badge>Primary</Badge>}
-                <span className={`rounded-full px-2.5 py-0.5 text-xs font-medium ${statusStyles[method.status]}`}>
-                  {method.status === "active"
-                    ? "Active"
-                    : method.status === "pending"
-                    ? "Pending Verification"
-                    : "Disabled"}
-                </span>
-                <Button variant="ghost" size="sm">
-                  Manage
-                </Button>
-              </div>
-            </div>
-          ))}
-        </div>
-      </div>
-
-      <div className="rounded-xl border-2 border-gray-200 bg-white p-6">
-        <div className="mb-6">
-          <h3 className="text-lg font-bold text-gray-900">Notifications & Escalation</h3>
-          <p className="mt-1 text-sm text-gray-600">
-            Control who is notified when payouts process, fail, or require manual review.
-          </p>
-        </div>
-
-        <div className="grid grid-cols-1 gap-6 md:grid-cols-2">
-          <div className="space-y-2">
-            <Label htmlFor="admin-notification-email">Primary Finance Contact</Label>
-            <Input
-              id="admin-notification-email"
-              type="email"
-              value={notificationEmail}
-              onChange={(event) => setNotificationEmail(event.target.value)}
-            />
-            <p className="text-xs text-gray-500">Daily settlement summaries are delivered to this inbox.</p>
-          </div>
-
-          <div className="space-y-2">
-            <Label htmlFor="admin-escalation-email">Escalation Contact</Label>
-            <Input
-              id="admin-escalation-email"
-              type="email"
-              value={escalationEmail}
-              onChange={(event) => setEscalationEmail(event.target.value)}
-            />
-            <p className="text-xs text-gray-500">Disputes and compliance holds are routed here for fast action.</p>
-          </div>
-
-          <div className="space-y-2">
-            <Label className="text-sm font-medium text-gray-700">Attach financial reports</Label>
-            <div className="flex items-center justify-between rounded-lg border border-gray-200 p-4">
-              <div>
-                <p className="text-sm font-medium text-gray-900">Include CSV exports in alerts</p>
-                <p className="text-xs text-gray-500">Automate weekly payout exports for accounting reconciliation.</p>
-              </div>
-              <Switch
-                checked={includeReports}
-                onCheckedChange={setIncludeReports}
-                aria-label="Toggle report attachments"
-              />
-            </div>
-          </div>
-
-          <div className="space-y-2">
-            <Label className="text-sm font-medium text-gray-700">SMS escalation</Label>
-            <div className="flex items-center justify-between rounded-lg border border-gray-200 p-4">
-              <div>
-                <p className="text-sm font-medium text-gray-900">Trigger SMS on payout failures</p>
-                <p className="text-xs text-gray-500">Sends texts to the escalation contact when urgent action is required.</p>
-              </div>
-              <Switch aria-label="Toggle SMS escalation" defaultChecked />
-            </div>
-          </div>
-        </div>
-
-        <div className="mt-6 flex justify-end">
-          <Button className="bg-blue-600 text-white hover:bg-blue-700">Save Notification Preferences</Button>
-        </div>
-      </div>
-    </div>
-  );
-}
-
-export default function PaymentSettings() {
-  const { toast } = useToast();
-  const { user, isAuthenticated, isLoading } = useAuth();
-  const [activeTab, setActiveTab] = useState<"overview" | "settings" | "approvals" | "dashboard">("overview");
-
-  const [payoutMethod, setPayoutMethod] = useState("etransfer");
-  const [payoutEmail, setPayoutEmail] = useState("");
-  const [bankRoutingNumber, setBankRoutingNumber] = useState("");
-  const [bankAccountNumber, setBankAccountNumber] = useState("");
-  const [paypalEmail, setPaypalEmail] = useState("");
-  const [cryptoWalletAddress, setCryptoWalletAddress] = useState("");
-  const [cryptoNetwork, setCryptoNetwork] = useState("");
-
-type PaymentStatus =
-  | "pending"
-  | "pending_approval"
-  | "scheduled"
-  | "approved"
-  | "completed"
-  | "failed"
-  | "disputed";
-
->>>>>>> 33ce9399
-type CreatorPayment = {
-  id: string;
-  offer: string;
-  company: string;
-  grossAmount: number;
-  platformFee: number;
-  processingFee: number;
-  netAmount: number;
-  status: PaymentStatus;
-  method: string;
-  scheduledDate?: string;
-  completedDate?: string;
-  proof?: string;
-};
-<<<<<<< HEAD
-
-type CompanyPayout = {
-  id: string;
-  creator: string;
-  offer: string;
-  grossAmount: number;
-  platformFee: number;
-  processingFee: number;
-  totalDue: number;
-  status: PaymentStatus;
-  proofSubmitted?: string;
-  workCompleted?: string;
-  scheduledDate?: string;
-  approvedDate?: string;
-  completedDate?: string;
-  disputeReason?: string;
-  proof?: string;
-};
-
-type PaymentMethod = {
-  id: number;
-  payoutMethod: string;
-  payoutEmail?: string;
-  bankRoutingNumber?: string;
-  bankAccountNumber?: string;
-  paypalEmail?: string;
-  cryptoWalletAddress?: string;
-  cryptoNetwork?: string;
-  isDefault?: boolean;
-};
-
-type AdminFundingMethod = {
-  id: number;
-  name: string;
-  type: "bank" | "wallet" | "card";
-  last4: string;
-  status: "active" | "pending" | "disabled";
-  isPrimary?: boolean;
-};
-
-=======
-
-type CompanyPayout = {
-  id: string;
-  creator: string;
-  offer: string;
-  grossAmount: number;
-  platformFee: number;
-  processingFee: number;
-  totalDue: number;
-  status: PaymentStatus;
-  proofSubmitted?: string;
-  workCompleted?: string;
-  scheduledDate?: string;
-  approvedDate?: string;
-  completedDate?: string;
-  disputeReason?: string;
-  proof?: string;
-};
-
-type PaymentMethod = {
-  id: number;
-  payoutMethod: string;
-  payoutEmail?: string;
-  bankRoutingNumber?: string;
-  bankAccountNumber?: string;
-  paypalEmail?: string;
-  cryptoWalletAddress?: string;
-  cryptoNetwork?: string;
-  isDefault?: boolean;
-};
-  useEffect(() => {
-    if (user?.role === "company" || user?.role === "creator") {
-      setActiveTab("overview");
-      return;
-    }
-    if (user?.role === "admin") {
-      setActiveTab("dashboard");
-    }
-  }, [user?.role]);
-
-  const { data: paymentMethods } = useQuery<PaymentMethod[]>({
-    queryKey: ["/api/payment-settings"],
-    enabled: isAuthenticated,
-  });
-
-  const addPaymentMethodMutation = useMutation({
-    mutationFn: async () => {
-      const payload: Record<string, string> = { payoutMethod };
-
-      if (payoutMethod === "etransfer") {
-        payload.payoutEmail = payoutEmail;
-      } else if (payoutMethod === "wire") {
-        payload.bankRoutingNumber = bankRoutingNumber;
-        payload.bankAccountNumber = bankAccountNumber;
-      } else if (payoutMethod === "paypal") {
-        payload.paypalEmail = paypalEmail;
-      } else if (payoutMethod === "crypto") {
-        payload.cryptoWalletAddress = cryptoWalletAddress;
-        payload.cryptoNetwork = cryptoNetwork;
-      }
-
-type AdminFundingMethod = {
-  id: number;
-  name: string;
-  type: "bank" | "wallet" | "card";
-  last4: string;
-  status: "active" | "pending" | "disabled";
-  isPrimary?: boolean;
-};
-
->>>>>>> 33ce9399
-const creatorPayments: CreatorPayment[] = [
-  {
-    id: "PAY-001",
-    offer: "FitApp Premium",
-    company: "FitTech Inc",
-    grossAmount: 500,
-    platformFee: 20,
-    processingFee: 15,
-    netAmount: 465,
-    status: "completed",
-    method: "E-transfer",
-    scheduledDate: "2025-10-25",
-    completedDate: "2025-10-25",
-    proof: "video_link_123.mp4",
-  },
-  {
-    id: "PAY-002",
-    offer: "BeautyBox Subscription",
-    company: "BeautyBox Co",
-    grossAmount: 750,
-    platformFee: 30,
-    processingFee: 22.5,
-    netAmount: 697.5,
-    status: "pending",
-    method: "PayPal",
-    scheduledDate: "2025-11-01",
-    proof: "video_link_456.mp4",
-  },
-  {
-    id: "PAY-003",
-    offer: "TechGadget Pro",
-    company: "TechGear LLC",
-    grossAmount: 1200,
-    platformFee: 48,
-    processingFee: 36,
-    netAmount: 1116,
-    status: "scheduled",
-    method: "Wire Transfer",
-    scheduledDate: "2025-11-05",
-  },
-];
-<<<<<<< HEAD
-
-const companyPayouts: CompanyPayout[] = [
-  {
-    id: "POUT-001",
-    creator: "@fitnessJoe",
-    offer: "FitApp Premium",
-    grossAmount: 500,
-    platformFee: 20,
-    processingFee: 15,
-    totalDue: 535,
-    status: "pending_approval",
-    proofSubmitted: "2025-10-28",
-    workCompleted: "2025-10-27",
-    proof: "video_link_123.mp4",
-  },
-  {
-    id: "POUT-002",
-    creator: "@beautyQueen",
-    offer: "FitApp Premium",
-    grossAmount: 750,
-    platformFee: 30,
-    processingFee: 22.5,
-    totalDue: 802.5,
-    status: "approved",
-    scheduledDate: "2025-11-01",
-    workCompleted: "2025-10-25",
-    approvedDate: "2025-10-28",
-  },
-  {
-    id: "POUT-003",
-    creator: "@techReviewer",
-    offer: "FitApp Premium",
-    grossAmount: 1200,
-    platformFee: 48,
-    processingFee: 36,
-    totalDue: 1284,
-    status: "completed",
-    completedDate: "2025-10-20",
-    workCompleted: "2025-10-15",
-  },
-  {
-    id: "POUT-004",
-    creator: "@lifestyleVlog",
-    offer: "FitApp Premium",
-    grossAmount: 300,
-    platformFee: 12,
-    processingFee: 9,
-    totalDue: 321,
-    status: "disputed",
-    disputeReason: "Video quality concerns",
-    workCompleted: "2025-10-26",
-  },
-];
-
-const adminFundingMethods: AdminFundingMethod[] = [
-  {
-    id: 1,
-    name: "Primary Operating Account",
-    type: "bank",
-    last4: "4321",
-    status: "active",
-    isPrimary: true,
-  },
-  {
-    id: 2,
-    name: "Reserve Treasury Wallet",
-    type: "wallet",
-    last4: "9fae",
-    status: "active",
-  },
-  {
-    id: 3,
-    name: "Backup Settlement Card",
-    type: "card",
-    last4: "7788",
-    status: "pending",
-  },
-];
-
-=======
-
-const companyPayouts: CompanyPayout[] = [
-  {
-    id: "POUT-001",
-    creator: "@fitnessJoe",
-    offer: "FitApp Premium",
-    grossAmount: 500,
-    platformFee: 20,
-    processingFee: 15,
-    totalDue: 535,
-    status: "pending_approval",
-    proofSubmitted: "2025-10-28",
-    workCompleted: "2025-10-27",
-    proof: "video_link_123.mp4",
-  },
-  {
-    id: "POUT-002",
-    creator: "@beautyQueen",
-    offer: "FitApp Premium",
-    grossAmount: 750,
-    platformFee: 30,
-    processingFee: 22.5,
-    totalDue: 802.5,
-    status: "approved",
-    scheduledDate: "2025-11-01",
-    workCompleted: "2025-10-25",
-    approvedDate: "2025-10-28",
-  },
-  {
-    id: "POUT-003",
-    creator: "@techReviewer",
-    offer: "FitApp Premium",
-    grossAmount: 1200,
-    platformFee: 48,
-    processingFee: 36,
-    totalDue: 1284,
-    status: "completed",
-    completedDate: "2025-10-20",
-    workCompleted: "2025-10-15",
-  },
-  {
-    id: "POUT-004",
-    creator: "@lifestyleVlog",
-    offer: "FitApp Premium",
-    grossAmount: 300,
-    platformFee: 12,
-    processingFee: 9,
-    totalDue: 321,
-    status: "disputed",
-    disputeReason: "Video quality concerns",
-    workCompleted: "2025-10-26",
-  },
-];
-
-const adminFundingMethods: AdminFundingMethod[] = [
-  {
-    id: 1,
-    name: "Primary Operating Account",
-    type: "bank",
-    last4: "4321",
-    status: "active",
-    isPrimary: true,
-  },
-  {
-    id: 2,
-    name: "Reserve Treasury Wallet",
-    type: "wallet",
-    last4: "9fae",
-    status: "active",
-  },
-  {
-    id: 3,
-    name: "Backup Settlement Card",
-    type: "card",
-    last4: "7788",
-    status: "pending",
-  },
-];
-
->>>>>>> 33ce9399
-const statusConfig: Record<PaymentStatus, { bg: string; text: string; icon: typeof Clock; label: string }> = {
-  pending: { bg: "bg-yellow-100", text: "text-yellow-800", icon: Clock, label: "Pending" },
-  pending_approval: {
-    bg: "bg-yellow-100",
-    text: "text-yellow-800",
-    icon: Clock,
-    label: "Pending Approval",
-  },
-  scheduled: { bg: "bg-blue-100", text: "text-blue-800", icon: Clock, label: "Scheduled" },
-  approved: { bg: "bg-green-100", text: "text-green-800", icon: CheckCircle, label: "Approved" },
-  completed: { bg: "bg-green-100", text: "text-green-800", icon: CheckCircle, label: "Completed" },
-  failed: { bg: "bg-red-100", text: "text-red-800", icon: XCircle, label: "Failed" },
-  disputed: { bg: "bg-red-100", text: "text-red-800", icon: AlertTriangle, label: "Disputed" },
-};
-
-function StatusBadge({ status }: { status: PaymentStatus }) {
-  const config = statusConfig[status];
-  const Icon = config.icon;
-  return (
-    <span
-      className={`inline-flex items-center gap-1 px-2.5 py-0.5 rounded-full text-xs font-medium ${config.bg} ${config.text}`}
-    >
-      <Icon className="w-3 h-3" />
-      {config.label}
-    </span>
-  );
-}
-
 type CreatorOverviewProps = {
   payments: CreatorPayment[];
 };
@@ -870,20 +264,6 @@
 
     return totals;
   }, [payments]);
-<<<<<<< HEAD
-=======
-  if (isLoading) {
-    return (
-      <div className="flex min-h-screen items-center justify-center">
-        <div className="text-lg animate-pulse">Loading...</div>
-      </div>
-    );
-  }
-
-  if (!user) {
-    return null;
-  }
->>>>>>> 33ce9399
 
   const role: User["role"] = user.role;
 
@@ -1193,7 +573,6 @@
             data-testid="button-add-payment"
           >
             {isSubmitting ? "Adding..." : "Add Payment Method"}
-<<<<<<< HEAD
           </Button>
         </div>
       </div>
@@ -1570,384 +949,6 @@
             Process All Scheduled
           </Button>
         </div>
-=======
-          </Button>
-        </div>
-      </div>
-
-      <div className="rounded-xl border-2 border-blue-200 bg-blue-50 p-6">
-        <h4 className="mb-2 font-bold text-blue-900">Payment Fee Breakdown</h4>
-        <div className="space-y-2 text-sm text-blue-800">
-          <div className="flex justify-between">
-            <span>Platform Fee:</span>
-            <span className="font-medium">4% of gross earnings</span>
-          </div>
-          <div className="flex justify-between">
-            <span>Processing Fee:</span>
-            <span className="font-medium">3% of gross earnings</span>
-          </div>
-          <div className="mt-2 flex justify-between border-t-2 border-blue-300 pt-2 font-bold">
-            <span>Total Deduction:</span>
-            <span>7% of gross earnings</span>
-          </div>
-        </div>
-      </div>
-    </div>
-  );
-}
-
-type CompanyPayoutApprovalProps = {
-  payouts: CompanyPayout[];
-};
-
-function CompanyPayoutApproval({ payouts }: CompanyPayoutApprovalProps) {
-  const pendingApprovals = useMemo(
-    () => payouts.filter((payout) => payout.status === "pending_approval"),
-    [payouts]
-  );
-
-  const totalPendingAmount = pendingApprovals.reduce((sum, payout) => sum + payout.totalDue, 0);
-
-  return (
-    <div className="space-y-6">
-      <div className="rounded-xl border-2 border-yellow-200 bg-yellow-50 p-6">
-        <div className="mb-3 flex items-center gap-3">
-          <AlertTriangle className="h-6 w-6 text-yellow-600" />
-          <h3 className="text-lg font-bold text-yellow-900">Pending Approvals</h3>
-        </div>
-        <p className="text-yellow-800">
-          You have {pendingApprovals.length} payout{pendingApprovals.length !== 1 ? "s" : ""} pending approval totaling
-          ${totalPendingAmount.toFixed(2)}
-        </p>
-      </div>
-
-      <div className="overflow-hidden rounded-xl border-2 border-gray-200 bg-white">
-        <div className="border-b border-gray-200 p-6">
-          <h3 className="text-lg font-bold text-gray-900">Payout Requests</h3>
-        </div>
-        <div className="divide-y divide-gray-200">
-          {payouts.map((payout) => (
-            <div key={payout.id} className="p-6 transition hover:bg-gray-50">
-              <div className="mb-4 flex items-start justify-between">
-                <div>
-                  <div className="mb-2 flex items-center gap-3">
-                    <h4 className="font-bold text-gray-900">{payout.creator}</h4>
-                    <StatusBadge status={payout.status} />
-                  </div>
-                  <p className="text-sm text-gray-600">{payout.offer}</p>
-                  {payout.workCompleted && (
-                    <p className="mt-1 text-xs text-gray-500">Work completed: {payout.workCompleted}</p>
-                  )}
-                </div>
-                <div className="text-right">
-                  <div className="text-2xl font-bold text-gray-900">${payout.totalDue.toFixed(2)}</div>
-                  <div className="text-xs text-gray-500">Total due</div>
-                </div>
-              </div>
-
-              <div className="mb-4 rounded-lg bg-gray-50 p-4">
-                <div className="grid grid-cols-1 gap-4 text-sm md:grid-cols-3">
-                  <div>
-                    <div className="mb-1 text-gray-600">Creator Payment</div>
-                    <div className="font-medium text-gray-900">${payout.grossAmount}</div>
-                  </div>
-                  <div>
-                    <div className="mb-1 text-gray-600">Platform Fee (4%)</div>
-                    <div className="font-medium text-gray-900">${payout.platformFee}</div>
-                  </div>
-                  <div>
-                    <div className="mb-1 text-gray-600">Processing (3%)</div>
-                    <div className="font-medium text-gray-900">${payout.processingFee}</div>
-                  </div>
-                </div>
-              </div>
-
-              {payout.proof && (
-                <div className="mb-4">
-                  <a
-                    href="#"
-                    className="flex items-center gap-2 text-sm font-medium text-blue-600 hover:text-blue-700"
-                  >
-                    <Download className="h-4 w-4" />
-                    View Proof of Work
-                  </a>
-                </div>
-              )}
-
-              {payout.status === "pending_approval" && (
-                <div className="flex gap-3">
-                  <Button className="flex-1 gap-2 bg-green-600 text-white hover:bg-green-700">
-                    <CheckCircle className="h-4 w-4" />
-                    Approve Payment
-                  </Button>
-                  <Button className="flex-1 gap-2 bg-red-600 text-white hover:bg-red-700">
-                    <XCircle className="h-4 w-4" />
-                    Dispute
-                  </Button>
-                </div>
-              )}
-
-              {payout.status === "disputed" && payout.disputeReason && (
-                <div className="rounded-lg border-2 border-red-200 bg-red-50 p-4">
-                  <div className="mb-2 flex items-center gap-2">
-                    <AlertTriangle className="h-4 w-4 text-red-600" />
-                    <span className="font-medium text-red-900">Dispute Reason:</span>
-                  </div>
-                  <p className="text-sm text-red-800">{payout.disputeReason}</p>
-                </div>
-              )}
-            </div>
-          ))}
-        </div>
-      </div>
-    </div>
-  );
-}
-
-type CompanyOverviewProps = {
-  payouts: CompanyPayout[];
-};
-
-function CompanyOverview({ payouts }: CompanyOverviewProps) {
-  const totalPaid = payouts
-    .filter((payout) => payout.status === "completed")
-    .reduce((sum, payout) => sum + payout.totalDue, 0);
-  const pendingAmount = payouts
-    .filter((payout) => payout.status === "pending_approval" || payout.status === "approved")
-    .reduce((sum, payout) => sum + payout.totalDue, 0);
-
-  return (
-    <div className="space-y-6">
-      <div className="grid grid-cols-1 gap-4 md:grid-cols-3">
-        <div className="rounded-xl border-2 border-gray-200 bg-white p-6">
-          <div className="mb-2 flex items-center justify-between">
-            <span className="text-sm text-gray-600">Total Paid Out</span>
-            <Send className="h-5 w-5 text-blue-500" />
-          </div>
-          <div className="text-3xl font-bold text-gray-900">${totalPaid.toFixed(2)}</div>
-          <div className="mt-1 text-xs text-gray-500">All-time</div>
-        </div>
-
-        <div className="rounded-xl bg-gradient-to-br from-yellow-500 to-yellow-600 p-6 text-white">
-          <div className="mb-2 flex items-center justify-between">
-            <span className="text-sm text-yellow-100">Pending</span>
-            <Clock className="h-5 w-5 text-yellow-100" />
-          </div>
-          <div className="text-3xl font-bold">${pendingAmount.toFixed(2)}</div>
-          <div className="mt-1 text-xs text-yellow-100">Requires action</div>
-        </div>
-
-        <div className="rounded-xl border-2 border-gray-200 bg-white p-6">
-          <div className="mb-2 flex items-center justify-between">
-            <span className="text-sm text-gray-600">Active Creators</span>
-            <Users className="h-5 w-5 text-purple-500" />
-          </div>
-          <div className="text-3xl font-bold text-gray-900">{payouts.length}</div>
-          <div className="mt-1 text-xs text-gray-500">In your offers</div>
-        </div>
-      </div>
-
-      <div className="overflow-hidden rounded-xl border-2 border-gray-200 bg-white">
-        <div className="border-b border-gray-200 p-6">
-          <h3 className="text-lg font-bold text-gray-900">Payment History</h3>
-        </div>
-        <div className="overflow-x-auto">
-          <table className="w-full">
-            <thead className="bg-gray-50">
-              <tr>
-                <th className="px-6 py-3 text-left text-xs font-medium uppercase tracking-wider text-gray-500">
-                  ID
-                </th>
-                <th className="px-6 py-3 text-left text-xs font-medium uppercase tracking-wider text-gray-500">
-                  Creator
-                </th>
-                <th className="px-6 py-3 text-left text-xs font-medium uppercase tracking-wider text-gray-500">
-                  Offer
-                </th>
-                <th className="px-6 py-3 text-left text-xs font-medium uppercase tracking-wider text-gray-500">
-                  Creator Earnings
-                </th>
-                <th className="px-6 py-3 text-left text-xs font-medium uppercase tracking-wider text-gray-500">
-                  Platform Fee
-                </th>
-                <th className="px-6 py-3 text-left text-xs font-medium uppercase tracking-wider text-gray-500">
-                  Total Cost
-                </th>
-                <th className="px-6 py-3 text-left text-xs font-medium uppercase tracking-wider text-gray-500">
-                  Status
-                </th>
-                <th className="px-6 py-3 text-left text-xs font-medium uppercase tracking-wider text-gray-500">
-                  Date
-                </th>
-              </tr>
-            </thead>
-            <tbody className="divide-y divide-gray-200 bg-white">
-              {payouts.map((payout) => (
-                <tr key={payout.id} className="transition hover:bg-gray-50">
-                  <td className="whitespace-nowrap px-6 py-4 text-sm font-medium text-gray-900">{payout.id}</td>
-                  <td className="whitespace-nowrap px-6 py-4 text-sm text-gray-900">{payout.creator}</td>
-                  <td className="whitespace-nowrap px-6 py-4 text-sm text-gray-600">{payout.offer}</td>
-                  <td className="whitespace-nowrap px-6 py-4 text-sm font-medium text-gray-900">
-                    ${payout.grossAmount}
-                  </td>
-                  <td className="whitespace-nowrap px-6 py-4 text-sm text-gray-600">
-                    ${(payout.platformFee + payout.processingFee).toFixed(2)}
-                  </td>
-                  <td className="whitespace-nowrap px-6 py-4 text-sm font-bold text-red-600">
-                    ${payout.totalDue.toFixed(2)}
-                  </td>
-                  <td className="whitespace-nowrap px-6 py-4">
-                    <StatusBadge status={payout.status} />
-                  </td>
-                  <td className="whitespace-nowrap px-6 py-4 text-sm text-gray-600">
-                    {payout.completedDate || payout.approvedDate || payout.proofSubmitted}
-                  </td>
-                </tr>
-              ))}
-            </tbody>
-          </table>
-        </div>
-      </div>
-    </div>
-  );
-}
-
-type AdminPaymentDashboardProps = {
-  creatorPayments: CreatorPayment[];
-  companyPayouts: CompanyPayout[];
-};
-
-function AdminPaymentDashboard({ creatorPayments, companyPayouts }: AdminPaymentDashboardProps) {
-  const allTransactions = useMemo(() => {
-    return [...creatorPayments, ...companyPayouts] as Array<CreatorPayment | CompanyPayout>;
-  }, [companyPayouts, creatorPayments]);
-
-  const totalPlatformRevenue = allTransactions.reduce((sum, transaction) => {
-    const platformFee = "platformFee" in transaction ? transaction.platformFee : 0;
-    const processingFee = "processingFee" in transaction ? transaction.processingFee : 0;
-    return sum + platformFee + processingFee;
-  }, 0);
-
-  const totalGMV = allTransactions.reduce((sum, transaction) => {
-    const gross = "grossAmount" in transaction ? transaction.grossAmount : 0;
-    return sum + gross;
-  }, 0);
-
-  const disputedPayments = companyPayouts.filter((payout) => payout.status === "disputed");
-
-  const getNetAmount = (transaction: CreatorPayment | CompanyPayout) => {
-    if ("netAmount" in transaction) {
-      return transaction.netAmount;
-    }
-    return transaction.grossAmount - transaction.platformFee - transaction.processingFee;
-  };
-
-  const getTransactionDate = (transaction: CreatorPayment | CompanyPayout) => {
-    if ("completedDate" in transaction && transaction.completedDate) {
-      return transaction.completedDate;
-    }
-    if ("scheduledDate" in transaction && transaction.scheduledDate) {
-      return transaction.scheduledDate;
-    }
-    if ("approvedDate" in transaction && transaction.approvedDate) {
-      return transaction.approvedDate;
-    }
-    if ("proofSubmitted" in transaction && transaction.proofSubmitted) {
-      return transaction.proofSubmitted;
-    }
-    return "—";
-  };
-
-  return (
-    <div className="space-y-6">
-      <div className="grid grid-cols-1 gap-4 md:grid-cols-4">
-        <div className="rounded-xl bg-gradient-to-br from-purple-500 to-purple-600 p-6 text-white">
-          <div className="mb-2 flex items-center justify-between">
-            <span className="text-sm text-purple-100">Platform Revenue</span>
-            <TrendingUp className="h-5 w-5 text-purple-100" />
-          </div>
-          <div className="text-3xl font-bold">${totalPlatformRevenue.toFixed(2)}</div>
-          <div className="mt-1 text-xs text-purple-100">7% of GMV</div>
-        </div>
-
-        <div className="rounded-xl border-2 border-gray-200 bg-white p-6">
-          <div className="mb-2 flex items-center justify-between">
-            <span className="text-sm text-gray-600">Total GMV</span>
-            <DollarSign className="h-5 w-5 text-green-500" />
-          </div>
-          <div className="text-3xl font-bold text-gray-900">${totalGMV.toFixed(2)}</div>
-          <div className="mt-1 text-xs text-gray-500">Gross merchandise value</div>
-        </div>
-
-        <div className="rounded-xl border-2 border-gray-200 bg-white p-6">
-          <div className="mb-2 flex items-center justify-between">
-            <span className="text-sm text-gray-600">Total Transactions</span>
-            <Send className="h-5 w-5 text-blue-500" />
-          </div>
-          <div className="text-3xl font-bold text-gray-900">{allTransactions.length}</div>
-          <div className="mt-1 text-xs text-gray-500">All-time</div>
-        </div>
-
-        <div className="rounded-xl bg-gradient-to-br from-red-500 to-red-600 p-6 text-white">
-          <div className="mb-2 flex items-center justify-between">
-            <span className="text-sm text-red-100">Disputes</span>
-            <AlertTriangle className="h-5 w-5 text-red-100" />
-          </div>
-          <div className="text-3xl font-bold">{disputedPayments.length}</div>
-          <div className="mt-1 text-xs text-red-100">Require resolution</div>
-        </div>
-      </div>
-
-      {disputedPayments.length > 0 && (
-        <div className="rounded-xl border-2 border-red-200 bg-red-50 p-6">
-          <h3 className="mb-4 flex items-center gap-2 text-lg font-bold text-red-900">
-            <AlertTriangle className="h-5 w-5" />
-            Payment Disputes Requiring Action
-          </h3>
-          <div className="space-y-3">
-            {disputedPayments.map((dispute) => (
-              <div key={dispute.id} className="rounded-lg border-2 border-red-300 bg-white p-4">
-                <div className="mb-2 flex items-start justify-between">
-                  <div>
-                    <div className="font-bold text-gray-900">{dispute.id}</div>
-                    <div className="text-sm text-gray-600">
-                      {dispute.creator} → {dispute.offer}
-                    </div>
-                  </div>
-                  <div className="text-right">
-                    <div className="font-bold text-gray-900">${dispute.grossAmount}</div>
-                    <div className="text-xs text-gray-500">Creator amount</div>
-                  </div>
-                </div>
-                {dispute.disputeReason && (
-                  <div className="mb-3 rounded bg-red-50 p-3">
-                    <div className="mb-1 text-xs font-medium text-red-900">Dispute Reason:</div>
-                    <div className="text-sm text-red-800">{dispute.disputeReason}</div>
-                  </div>
-                )}
-                <div className="flex gap-2">
-                  <Button className="flex-1 bg-green-600 text-white hover:bg-green-700">Approve Payment</Button>
-                  <Button className="flex-1 bg-blue-600 text-white hover:bg-blue-700">Contact Parties</Button>
-                  <Button className="flex-1 bg-red-600 text-white hover:bg-red-700">Reject Claim</Button>
-                </div>
-              </div>
-            ))}
-          </div>
-        </div>
-      )}
-
-      <div className="rounded-xl border-2 border-gray-200 bg-white p-6">
-        <div className="mb-6 flex items-center justify-between">
-          <div>
-            <h3 className="text-lg font-bold text-gray-900">Scheduled Payouts</h3>
-            <p className="mt-1 text-sm text-gray-600">Process batch payments for approved transactions</p>
-          </div>
-          <Button className="gap-2 bg-blue-600 text-white hover:bg-blue-700">
-            <Send className="h-4 w-4" />
-            Process All Scheduled
-          </Button>
-        </div>
->>>>>>> 33ce9399
 
         <div className="mb-6 grid grid-cols-1 gap-4 md:grid-cols-3">
           <div className="rounded-lg bg-blue-50 p-4">
@@ -2400,11 +1401,7 @@
     return null;
   }
 
-<<<<<<< HEAD
   const role = user.role;
-=======
-  const role: User["role"] = user.role;
->>>>>>> 33ce9399
 
   return (
     <div className="min-h-screen bg-gray-50 p-6">
@@ -2532,138 +1529,6 @@
           </>
         )}
       </div>
-<<<<<<< HEAD
-=======
     </div>
   );
 }
-
-    <div className="min-h-screen bg-gray-50 p-6">
-      <div className="mx-auto max-w-7xl space-y-6">
-        <div>
-          <h1 className="text-3xl font-bold text-gray-900">Payment Management</h1>
-          <p className="mt-1 text-gray-600">Manage your payments and payouts</p>
-        </div>
-
-        {role === "creator" && (
-          <>
-            <div className="overflow-hidden rounded-xl border-2 border-gray-200 bg-white">
-              <div className="flex border-b border-gray-200">
-                <button
-                  onClick={() => setActiveTab("overview")}
-                  className={`px-6 py-4 text-sm font-medium transition-colors ${
-                    activeTab === "overview"
-                      ? "border-b-2 border-blue-600 text-blue-600"
-                      : "text-gray-600 hover:text-gray-900"
-                  }`}
-                >
-                  Payment History
-                </button>
-                <button
-                  onClick={() => setActiveTab("settings")}
-                  className={`px-6 py-4 text-sm font-medium transition-colors ${
-                    activeTab === "settings"
-                      ? "border-b-2 border-blue-600 text-blue-600"
-                      : "text-gray-600 hover:text-gray-900"
-                  }`}
-                >
-                  Payment Methods
-                </button>
-              </div>
-            </div>
-            {activeTab === "overview" && <CreatorOverview payments={creatorPayments} />}
-            {activeTab === "settings" && (
-              <CreatorPaymentSettings
-                paymentMethods={paymentMethods}
-                payoutMethod={payoutMethod}
-                setPayoutMethod={setPayoutMethod}
-                payoutEmail={payoutEmail}
-                setPayoutEmail={setPayoutEmail}
-                bankRoutingNumber={bankRoutingNumber}
-                setBankRoutingNumber={setBankRoutingNumber}
-                bankAccountNumber={bankAccountNumber}
-                setBankAccountNumber={setBankAccountNumber}
-                paypalEmail={paypalEmail}
-                setPaypalEmail={setPaypalEmail}
-                cryptoWalletAddress={cryptoWalletAddress}
-                setCryptoWalletAddress={setCryptoWalletAddress}
-                cryptoNetwork={cryptoNetwork}
-                setCryptoNetwork={setCryptoNetwork}
-                onAddPaymentMethod={() => addPaymentMethodMutation.mutate()}
-                isSubmitting={addPaymentMethodMutation.isPending}
-              />
-            )}
-          </>
-        )}
-
-        {role === "company" && (
-          <>
-            <div className="overflow-hidden rounded-xl border-2 border-gray-200 bg-white">
-              <div className="flex border-b border-gray-200">
-                <button
-                  onClick={() => setActiveTab("overview")}
-                  className={`px-6 py-4 text-sm font-medium transition-colors ${
-                    activeTab === "overview"
-                      ? "border-b-2 border-blue-600 text-blue-600"
-                      : "text-gray-600 hover:text-gray-900"
-                  }`}
-                >
-                  Overview
-                </button>
-                <button
-                  onClick={() => setActiveTab("approvals")}
-                  className={`relative px-6 py-4 text-sm font-medium transition-colors ${
-                    activeTab === "approvals"
-                      ? "border-b-2 border-blue-600 text-blue-600"
-                      : "text-gray-600 hover:text-gray-900"
-                  }`}
-                >
-                  Pending Approvals
-                  <span className="ml-2 inline-flex items-center rounded-full bg-yellow-100 px-2 py-0.5 text-xs font-bold text-yellow-800">
-                    {companyPayouts.filter((payout) => payout.status === "pending_approval").length}
-                  </span>
-                </button>
-              </div>
-            </div>
-            {activeTab === "overview" && <CompanyOverview payouts={companyPayouts} />}
-            {activeTab === "approvals" && <CompanyPayoutApproval payouts={companyPayouts} />}
-          </>
-        )}
-
-        {role === "admin" && (
-          <>
-            <div className="overflow-hidden rounded-xl border-2 border-gray-200 bg-white">
-              <div className="flex border-b border-gray-200">
-                <button
-                  onClick={() => setActiveTab("dashboard")}
-                  className={`px-6 py-4 text-sm font-medium transition-colors ${
-                    activeTab === "dashboard"
-                      ? "border-b-2 border-blue-600 text-blue-600"
-                      : "text-gray-600 hover:text-gray-900"
-                  }`}
-                >
-                  Platform Dashboard
-                </button>
-                <button
-                  onClick={() => setActiveTab("settings")}
-                  className={`px-6 py-4 text-sm font-medium transition-colors ${
-                    activeTab === "settings"
-                      ? "border-b-2 border-blue-600 text-blue-600"
-                      : "text-gray-600 hover:text-gray-900"
-                  }`}
-                >
-                  Payment Settings
-                </button>
-              </div>
-            </div>
-            {activeTab === "dashboard" && (
-              <AdminPaymentDashboard creatorPayments={creatorPayments} companyPayouts={companyPayouts} />
-            )}
-            {activeTab === "settings" && <AdminPaymentSettings />}
-          </>
-        )}
-      </div>
->>>>>>> 33ce9399
-    </div>
-  );
-}
