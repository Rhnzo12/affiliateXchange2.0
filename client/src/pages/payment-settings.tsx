import { useEffect, useMemo, useState } from "react";
import { useAuth } from "@/hooks/useAuth";
import { useToast } from "@/hooks/use-toast";
import { useMutation, useQuery } from "@tanstack/react-query";
import { apiRequest, queryClient } from "@/lib/queryClient";
import { isUnauthorizedError } from "@/lib/authUtils";
import { Button } from "@/components/ui/button";
import { Input } from "@/components/ui/input";
import { Label } from "@/components/ui/label";
import { Badge } from "@/components/ui/badge";
import { Switch } from "@/components/ui/switch";
import {
  Select,
  SelectContent,
  SelectItem,
  SelectTrigger,
  SelectValue,
} from "@/components/ui/select";
import {
  AlertTriangle,
  CheckCircle,
  Clock,
  CreditCard,
  DollarSign,
  Download,
  Filter,
  Send,
  TrendingUp,
  Users,
  XCircle,
} from "lucide-react";
<<<<<<< HEAD

import type { User } from "@shared/schema";
=======

import type { User } from "@shared/schema";

type PaymentStatus =
  | "pending"
  | "pending_approval"
  | "scheduled"
  | "approved"
  | "completed"
  | "failed"
  | "disputed";

type CreatorPayment = {
  id: string;
  offer: string;
  company: string;
  grossAmount: number;
  platformFee: number;
  processingFee: number;
  netAmount: number;
  status: PaymentStatus;
  method: string;
  scheduledDate?: string;
  completedDate?: string;
  proof?: string;
};

type CompanyPayout = {
  id: string;
  creator: string;
  offer: string;
  grossAmount: number;
  platformFee: number;
  processingFee: number;
  totalDue: number;
  status: PaymentStatus;
  proofSubmitted?: string;
  workCompleted?: string;
  scheduledDate?: string;
  approvedDate?: string;
  completedDate?: string;
  disputeReason?: string;
  proof?: string;
};

type PaymentMethod = {
  id: number;
  payoutMethod: string;
  payoutEmail?: string;
  bankRoutingNumber?: string;
  bankAccountNumber?: string;
  paypalEmail?: string;
  cryptoWalletAddress?: string;
  cryptoNetwork?: string;
  isDefault?: boolean;
};

type AdminFundingMethod = {
  id: number;
  name: string;
  type: "bank" | "wallet" | "card";
  last4: string;
  status: "active" | "pending" | "disabled";
  isPrimary?: boolean;
};

const creatorPayments: CreatorPayment[] = [
  {
    id: "PAY-001",
    offer: "FitApp Premium",
    company: "FitTech Inc",
    grossAmount: 500,
    platformFee: 20,
    processingFee: 15,
    netAmount: 465,
    status: "completed",
    method: "E-transfer",
    scheduledDate: "2025-10-25",
    completedDate: "2025-10-25",
    proof: "video_link_123.mp4",
  },
  {
    id: "PAY-002",
    offer: "BeautyBox Subscription",
    company: "BeautyBox Co",
    grossAmount: 750,
    platformFee: 30,
    processingFee: 22.5,
    netAmount: 697.5,
    status: "pending",
    method: "PayPal",
    scheduledDate: "2025-11-01",
    proof: "video_link_456.mp4",
  },
  {
    id: "PAY-003",
    offer: "TechGadget Pro",
    company: "TechGear LLC",
    grossAmount: 1200,
    platformFee: 48,
    processingFee: 36,
    netAmount: 1116,
    status: "scheduled",
    method: "Wire Transfer",
    scheduledDate: "2025-11-05",
  },
];

const companyPayouts: CompanyPayout[] = [
  {
    id: "POUT-001",
    creator: "@fitnessJoe",
    offer: "FitApp Premium",
    grossAmount: 500,
    platformFee: 20,
    processingFee: 15,
    totalDue: 535,
    status: "pending_approval",
    proofSubmitted: "2025-10-28",
    workCompleted: "2025-10-27",
    proof: "video_link_123.mp4",
  },
  {
    id: "POUT-002",
    creator: "@beautyQueen",
    offer: "FitApp Premium",
    grossAmount: 750,
    platformFee: 30,
    processingFee: 22.5,
    totalDue: 802.5,
    status: "approved",
    scheduledDate: "2025-11-01",
    workCompleted: "2025-10-25",
    approvedDate: "2025-10-28",
  },
  {
    id: "POUT-003",
    creator: "@techReviewer",
    offer: "FitApp Premium",
    grossAmount: 1200,
    platformFee: 48,
    processingFee: 36,
    totalDue: 1284,
    status: "completed",
    completedDate: "2025-10-20",
    workCompleted: "2025-10-15",
  },
  {
    id: "POUT-004",
    creator: "@lifestyleVlog",
    offer: "FitApp Premium",
    grossAmount: 300,
    platformFee: 12,
    processingFee: 9,
    totalDue: 321,
    status: "disputed",
    disputeReason: "Video quality concerns",
    workCompleted: "2025-10-26",
  },
];

const adminFundingMethods: AdminFundingMethod[] = [
  {
    id: 1,
    name: "Primary Operating Account",
    type: "bank",
    last4: "4321",
    status: "active",
    isPrimary: true,
  },
  {
    id: 2,
    name: "Reserve Treasury Wallet",
    type: "wallet",
    last4: "9fae",
    status: "active",
  },
  {
    id: 3,
    name: "Backup Settlement Card",
    type: "card",
    last4: "7788",
    status: "pending",
  },
];

const statusConfig: Record<PaymentStatus, { bg: string; text: string; icon: typeof Clock; label: string }> = {
  pending: { bg: "bg-yellow-100", text: "text-yellow-800", icon: Clock, label: "Pending" },
  pending_approval: {
    bg: "bg-yellow-100",
    text: "text-yellow-800",
    icon: Clock,
    label: "Pending Approval",
  },
  scheduled: { bg: "bg-blue-100", text: "text-blue-800", icon: Clock, label: "Scheduled" },
  approved: { bg: "bg-green-100", text: "text-green-800", icon: CheckCircle, label: "Approved" },
  completed: { bg: "bg-green-100", text: "text-green-800", icon: CheckCircle, label: "Completed" },
  failed: { bg: "bg-red-100", text: "text-red-800", icon: XCircle, label: "Failed" },
  disputed: { bg: "bg-red-100", text: "text-red-800", icon: AlertTriangle, label: "Disputed" },
};

function StatusBadge({ status }: { status: PaymentStatus }) {
  const config = statusConfig[status];
  const Icon = config.icon;
  return (
    <span
      className={`inline-flex items-center gap-1 px-2.5 py-0.5 rounded-full text-xs font-medium ${config.bg} ${config.text}`}
    >
      <Icon className="w-3 h-3" />
      {config.label}
    </span>
  );
}

// [All component functions remain the same: CreatorOverview, CreatorPaymentSettings, 
// CompanyPayoutApproval, CompanyOverview, AdminPaymentDashboard]
// ... (keeping the same implementations as in your original code)

function AdminPaymentSettings() {
  const [settlementSchedule, setSettlementSchedule] = useState("weekly");
  const [reservePercentage, setReservePercentage] = useState("10");
  const [minimumBalance, setMinimumBalance] = useState("5000");
  const [autoDisburse, setAutoDisburse] = useState(true);
  const [notificationEmail, setNotificationEmail] = useState("finance@creatorlink.com");
  const [escalationEmail, setEscalationEmail] = useState("compliance@creatorlink.com");
  const [includeReports, setIncludeReports] = useState(true);

  const typeLabels: Record<AdminFundingMethod["type"], string> = {
    bank: "Bank Account",
    wallet: "Custody Wallet",
    card: "Corporate Card",
  };

  const statusStyles: Record<AdminFundingMethod["status"], string> = {
    active: "bg-green-100 text-green-800",
    pending: "bg-yellow-100 text-yellow-800",
    disabled: "bg-gray-100 text-gray-600",
  };

  return (
    <div className="space-y-6">
      <div className="rounded-xl border-2 border-gray-200 bg-white p-6">
        <div className="mb-6">
          <h3 className="text-lg font-bold text-gray-900">Disbursement Controls</h3>
          <p className="mt-1 text-sm text-gray-600">
            Configure how platform-wide payouts are released to creators and external partners.
          </p>
        </div>

        <div className="grid grid-cols-1 gap-6 md:grid-cols-2">
          <div className="space-y-2">
            <Label htmlFor="admin-settlement-schedule">Settlement Schedule</Label>
            <Select value={settlementSchedule} onValueChange={setSettlementSchedule}>
              <SelectTrigger id="admin-settlement-schedule">
                <SelectValue placeholder="Select schedule" />
              </SelectTrigger>
              <SelectContent>
                <SelectItem value="daily">Daily</SelectItem>
                <SelectItem value="weekly">Weekly</SelectItem>
                <SelectItem value="biweekly">Bi-weekly</SelectItem>
                <SelectItem value="monthly">Monthly</SelectItem>
              </SelectContent>
            </Select>
            <p className="text-xs text-gray-500">
              Determines how frequently approved creator payments are bundled for release.
            </p>
          </div>

          <div className="space-y-2">
            <Label htmlFor="admin-reserve-percentage">Platform Reserve %</Label>
            <Input
              id="admin-reserve-percentage"
              type="number"
              min={0}
              max={50}
              value={reservePercentage}
              onChange={(event) => setReservePercentage(event.target.value)}
            />
            <p className="text-xs text-gray-500">
              Holdback applied to every payout to maintain compliance and risk buffers.
            </p>
          </div>

          <div className="space-y-2">
            <Label htmlFor="admin-minimum-balance">Minimum Operating Balance ($)</Label>
            <Input
              id="admin-minimum-balance"
              type="number"
              min={0}
              step="100"
              value={minimumBalance}
              onChange={(event) => setMinimumBalance(event.target.value)}
            />
            <p className="text-xs text-gray-500">
              Payouts pause automatically if platform funds fall below this threshold.
            </p>
          </div>

          <div className="space-y-2">
            <Label className="text-sm font-medium text-gray-700">Automatic Disbursement</Label>
            <div className="flex items-center justify-between rounded-lg border border-gray-200 p-4">
              <div>
                <p className="text-sm font-medium text-gray-900">Enable auto-processing</p>
                <p className="text-xs text-gray-500">
                  When disabled, finance must manually trigger every payout batch.
                </p>
              </div>
              <Switch checked={autoDisburse} onCheckedChange={setAutoDisburse} aria-label="Toggle automatic disbursement" />
            </div>
          </div>
        </div>

        <div className="mt-6 flex flex-col gap-3 sm:flex-row sm:items-center sm:justify-end">
          <Button className="bg-blue-600 text-white hover:bg-blue-700">Update Disbursement Policy</Button>
          <span className="text-xs text-gray-500">
            Last reviewed 2 days ago by Finance Ops.
          </span>
        </div>
      </div>

      <div className="rounded-xl border-2 border-gray-200 bg-white p-6">
        <div className="mb-6 flex items-center justify-between">
          <div>
            <h3 className="text-lg font-bold text-gray-900">Platform Funding Accounts</h3>
            <p className="mt-1 text-sm text-gray-600">
              Manage the accounts used to fund creator payouts and collect platform fees.
            </p>
          </div>
          <Button variant="outline">Add Funding Source</Button>
        </div>

        <div className="space-y-4">
          {adminFundingMethods.map((method) => (
            <div key={method.id} className="flex flex-col gap-4 rounded-lg border border-gray-200 p-4 sm:flex-row sm:items-center sm:justify-between">
              <div>
                <div className="text-sm font-medium text-gray-900">{method.name}</div>
                <div className="text-xs uppercase tracking-wide text-gray-500">
                  {typeLabels[method.type]} · Ending in {method.last4}
                </div>
              </div>
              <div className="flex items-center gap-2">
                {method.isPrimary && <Badge>Primary</Badge>}
                <span className={`rounded-full px-2.5 py-0.5 text-xs font-medium ${statusStyles[method.status]}`}>
                  {method.status === "active"
                    ? "Active"
                    : method.status === "pending"
                    ? "Pending Verification"
                    : "Disabled"}
                </span>
                <Button variant="ghost" size="sm">
                  Manage
                </Button>
              </div>
            </div>
          ))}
        </div>
      </div>

      <div className="rounded-xl border-2 border-gray-200 bg-white p-6">
        <div className="mb-6">
          <h3 className="text-lg font-bold text-gray-900">Notifications & Escalation</h3>
          <p className="mt-1 text-sm text-gray-600">
            Control who is notified when payouts process, fail, or require manual review.
          </p>
        </div>

        <div className="grid grid-cols-1 gap-6 md:grid-cols-2">
          <div className="space-y-2">
            <Label htmlFor="admin-notification-email">Primary Finance Contact</Label>
            <Input
              id="admin-notification-email"
              type="email"
              value={notificationEmail}
              onChange={(event) => setNotificationEmail(event.target.value)}
            />
            <p className="text-xs text-gray-500">Daily settlement summaries are delivered to this inbox.</p>
          </div>

          <div className="space-y-2">
            <Label htmlFor="admin-escalation-email">Escalation Contact</Label>
            <Input
              id="admin-escalation-email"
              type="email"
              value={escalationEmail}
              onChange={(event) => setEscalationEmail(event.target.value)}
            />
            <p className="text-xs text-gray-500">Disputes and compliance holds are routed here for fast action.</p>
          </div>

          <div className="space-y-2">
            <Label className="text-sm font-medium text-gray-700">Attach financial reports</Label>
            <div className="flex items-center justify-between rounded-lg border border-gray-200 p-4">
              <div>
                <p className="text-sm font-medium text-gray-900">Include CSV exports in alerts</p>
                <p className="text-xs text-gray-500">Automate weekly payout exports for accounting reconciliation.</p>
              </div>
              <Switch
                checked={includeReports}
                onCheckedChange={setIncludeReports}
                aria-label="Toggle report attachments"
              />
            </div>
          </div>

          <div className="space-y-2">
            <Label className="text-sm font-medium text-gray-700">SMS escalation</Label>
            <div className="flex items-center justify-between rounded-lg border border-gray-200 p-4">
              <div>
                <p className="text-sm font-medium text-gray-900">Trigger SMS on payout failures</p>
                <p className="text-xs text-gray-500">Sends texts to the escalation contact when urgent action is required.</p>
              </div>
              <Switch aria-label="Toggle SMS escalation" defaultChecked />
            </div>
          </div>
        </div>

        <div className="mt-6 flex justify-end">
          <Button className="bg-blue-600 text-white hover:bg-blue-700">Save Notification Preferences</Button>
        </div>
      </div>
    </div>
  );
}

export default function PaymentSettings() {
  const { toast } = useToast();
  const { user, isAuthenticated, isLoading } = useAuth();
  const [activeTab, setActiveTab] = useState<"overview" | "settings" | "approvals" | "dashboard">("overview");

  const [payoutMethod, setPayoutMethod] = useState("etransfer");
  const [payoutEmail, setPayoutEmail] = useState("");
  const [bankRoutingNumber, setBankRoutingNumber] = useState("");
  const [bankAccountNumber, setBankAccountNumber] = useState("");
  const [paypalEmail, setPaypalEmail] = useState("");
  const [cryptoWalletAddress, setCryptoWalletAddress] = useState("");
  const [cryptoNetwork, setCryptoNetwork] = useState("");
>>>>>>> 94e9e086

type PaymentStatus =
  | "pending"
  | "pending_approval"
  | "scheduled"
  | "approved"
  | "completed"
  | "failed"
  | "disputed";

<<<<<<< HEAD
type CreatorPayment = {
  id: string;
  offer: string;
  company: string;
  grossAmount: number;
  platformFee: number;
  processingFee: number;
  netAmount: number;
  status: PaymentStatus;
  method: string;
  scheduledDate?: string;
  completedDate?: string;
  proof?: string;
};

type CompanyPayout = {
  id: string;
  creator: string;
  offer: string;
  grossAmount: number;
  platformFee: number;
  processingFee: number;
  totalDue: number;
  status: PaymentStatus;
  proofSubmitted?: string;
  workCompleted?: string;
  scheduledDate?: string;
  approvedDate?: string;
  completedDate?: string;
  disputeReason?: string;
  proof?: string;
};

type PaymentMethod = {
  id: number;
  payoutMethod: string;
  payoutEmail?: string;
  bankRoutingNumber?: string;
  bankAccountNumber?: string;
  paypalEmail?: string;
  cryptoWalletAddress?: string;
  cryptoNetwork?: string;
  isDefault?: boolean;
};
=======
  useEffect(() => {
    if (user?.role === "company" || user?.role === "creator") {
      setActiveTab("overview");
      return;
    }
    if (user?.role === "admin") {
      setActiveTab("dashboard");
    }
  }, [user?.role]);

  const { data: paymentMethods } = useQuery<PaymentMethod[]>({
    queryKey: ["/api/payment-settings"],
    enabled: isAuthenticated,
  });

  const addPaymentMethodMutation = useMutation({
    mutationFn: async () => {
      const payload: Record<string, string> = { payoutMethod };

      if (payoutMethod === "etransfer") {
        payload.payoutEmail = payoutEmail;
      } else if (payoutMethod === "wire") {
        payload.bankRoutingNumber = bankRoutingNumber;
        payload.bankAccountNumber = bankAccountNumber;
      } else if (payoutMethod === "paypal") {
        payload.paypalEmail = paypalEmail;
      } else if (payoutMethod === "crypto") {
        payload.cryptoWalletAddress = cryptoWalletAddress;
        payload.cryptoNetwork = cryptoNetwork;
      }
>>>>>>> 94e9e086

type AdminFundingMethod = {
  id: number;
  name: string;
  type: "bank" | "wallet" | "card";
  last4: string;
  status: "active" | "pending" | "disabled";
  isPrimary?: boolean;
};

<<<<<<< HEAD
const creatorPayments: CreatorPayment[] = [
  {
    id: "PAY-001",
    offer: "FitApp Premium",
    company: "FitTech Inc",
    grossAmount: 500,
    platformFee: 20,
    processingFee: 15,
    netAmount: 465,
    status: "completed",
    method: "E-transfer",
    scheduledDate: "2025-10-25",
    completedDate: "2025-10-25",
    proof: "video_link_123.mp4",
  },
  {
    id: "PAY-002",
    offer: "BeautyBox Subscription",
    company: "BeautyBox Co",
    grossAmount: 750,
    platformFee: 30,
    processingFee: 22.5,
    netAmount: 697.5,
    status: "pending",
    method: "PayPal",
    scheduledDate: "2025-11-01",
    proof: "video_link_456.mp4",
  },
  {
    id: "PAY-003",
    offer: "TechGadget Pro",
    company: "TechGear LLC",
    grossAmount: 1200,
    platformFee: 48,
    processingFee: 36,
    netAmount: 1116,
    status: "scheduled",
    method: "Wire Transfer",
    scheduledDate: "2025-11-05",
  },
];

const companyPayouts: CompanyPayout[] = [
  {
    id: "POUT-001",
    creator: "@fitnessJoe",
    offer: "FitApp Premium",
    grossAmount: 500,
    platformFee: 20,
    processingFee: 15,
    totalDue: 535,
    status: "pending_approval",
    proofSubmitted: "2025-10-28",
    workCompleted: "2025-10-27",
    proof: "video_link_123.mp4",
  },
  {
    id: "POUT-002",
    creator: "@beautyQueen",
    offer: "FitApp Premium",
    grossAmount: 750,
    platformFee: 30,
    processingFee: 22.5,
    totalDue: 802.5,
    status: "approved",
    scheduledDate: "2025-11-01",
    workCompleted: "2025-10-25",
    approvedDate: "2025-10-28",
  },
  {
    id: "POUT-003",
    creator: "@techReviewer",
    offer: "FitApp Premium",
    grossAmount: 1200,
    platformFee: 48,
    processingFee: 36,
    totalDue: 1284,
    status: "completed",
    completedDate: "2025-10-20",
    workCompleted: "2025-10-15",
  },
  {
    id: "POUT-004",
    creator: "@lifestyleVlog",
    offer: "FitApp Premium",
    grossAmount: 300,
    platformFee: 12,
    processingFee: 9,
    totalDue: 321,
    status: "disputed",
    disputeReason: "Video quality concerns",
    workCompleted: "2025-10-26",
  },
];

const adminFundingMethods: AdminFundingMethod[] = [
  {
    id: 1,
    name: "Primary Operating Account",
    type: "bank",
    last4: "4321",
    status: "active",
    isPrimary: true,
  },
  {
    id: 2,
    name: "Reserve Treasury Wallet",
    type: "wallet",
    last4: "9fae",
    status: "active",
  },
  {
    id: 3,
    name: "Backup Settlement Card",
    type: "card",
    last4: "7788",
    status: "pending",
  },
];

const statusConfig: Record<PaymentStatus, { bg: string; text: string; icon: typeof Clock; label: string }> = {
  pending: { bg: "bg-yellow-100", text: "text-yellow-800", icon: Clock, label: "Pending" },
  pending_approval: {
    bg: "bg-yellow-100",
    text: "text-yellow-800",
    icon: Clock,
    label: "Pending Approval",
  },
  scheduled: { bg: "bg-blue-100", text: "text-blue-800", icon: Clock, label: "Scheduled" },
  approved: { bg: "bg-green-100", text: "text-green-800", icon: CheckCircle, label: "Approved" },
  completed: { bg: "bg-green-100", text: "text-green-800", icon: CheckCircle, label: "Completed" },
  failed: { bg: "bg-red-100", text: "text-red-800", icon: XCircle, label: "Failed" },
  disputed: { bg: "bg-red-100", text: "text-red-800", icon: AlertTriangle, label: "Disputed" },
};

function StatusBadge({ status }: { status: PaymentStatus }) {
  const config = statusConfig[status];
  const Icon = config.icon;
  return (
    <span
      className={`inline-flex items-center gap-1 px-2.5 py-0.5 rounded-full text-xs font-medium ${config.bg} ${config.text}`}
    >
      <Icon className="w-3 h-3" />
      {config.label}
    </span>
  );
}

type CreatorOverviewProps = {
  payments: CreatorPayment[];
};

function CreatorOverview({ payments }: CreatorOverviewProps) {
  const { totalEarnings, pendingEarnings, completedEarnings } = useMemo(() => {
    const totals = payments.reduce(
      (acc, payment) => {
        const amount = payment.netAmount;
        acc.totalEarnings += amount;
        if (payment.status === "completed") {
          acc.completedEarnings += amount;
        }
        if (payment.status === "pending" || payment.status === "scheduled") {
          acc.pendingEarnings += amount;
        }
        return acc;
      },
      { totalEarnings: 0, pendingEarnings: 0, completedEarnings: 0 }
    );

    return totals;
  }, [payments]);
=======
  if (isLoading) {
    return (
      <div className="flex min-h-screen items-center justify-center">
        <div className="text-lg animate-pulse">Loading...</div>
      </div>
    );
  }
>>>>>>> 94e9e086

  if (!user) {
    return null;
  }

  const role: User["role"] = user.role;

  return (
<<<<<<< HEAD
    <div className="space-y-6">
      <div className="grid grid-cols-1 gap-4 md:grid-cols-3">
        <div className="rounded-xl bg-gradient-to-br from-green-500 to-green-600 p-6 text-white">
          <div className="mb-2 flex items-center justify-between">
            <span className="text-sm text-green-100">Total Earnings</span>
            <DollarSign className="h-5 w-5 text-green-100" />
          </div>
          <div className="text-3xl font-bold">${totalEarnings.toFixed(2)}</div>
          <div className="mt-1 text-xs text-green-100">All-time</div>
        </div>

        <div className="rounded-xl border-2 border-gray-200 bg-white p-6">
          <div className="mb-2 flex items-center justify-between">
            <span className="text-sm text-gray-600">Pending</span>
            <Clock className="h-5 w-5 text-yellow-500" />
          </div>
          <div className="text-3xl font-bold text-gray-900">${pendingEarnings.toFixed(2)}</div>
          <div className="mt-1 text-xs text-gray-500">Awaiting payment</div>
        </div>

        <div className="rounded-xl border-2 border-gray-200 bg-white p-6">
          <div className="mb-2 flex items-center justify-between">
            <span className="text-sm text-gray-600">Paid Out</span>
            <CheckCircle className="h-5 w-5 text-green-500" />
          </div>
          <div className="text-3xl font-bold text-gray-900">${completedEarnings.toFixed(2)}</div>
          <div className="mt-1 text-xs text-gray-500">Completed payments</div>
        </div>
      </div>

      <div className="overflow-hidden rounded-xl border-2 border-gray-200 bg-white">
        <div className="border-b border-gray-200 p-6">
          <h3 className="text-lg font-bold text-gray-900">Payment History</h3>
        </div>
        <div className="overflow-x-auto">
          <table className="w-full">
            <thead className="bg-gray-50">
              <tr>
                <th className="px-6 py-3 text-left text-xs font-medium uppercase tracking-wider text-gray-500">
                  ID
                </th>
                <th className="px-6 py-3 text-left text-xs font-medium uppercase tracking-wider text-gray-500">
                  Offer
                </th>
                <th className="px-6 py-3 text-left text-xs font-medium uppercase tracking-wider text-gray-500">
                  Company
                </th>
                <th className="px-6 py-3 text-left text-xs font-medium uppercase tracking-wider text-gray-500">
                  Gross
                </th>
                <th className="px-6 py-3 text-left text-xs font-medium uppercase tracking-wider text-gray-500">
                  Platform Fee (4%)
                </th>
                <th className="px-6 py-3 text-left text-xs font-medium uppercase tracking-wider text-gray-500">
                  Processing (3%)
                </th>
                <th className="px-6 py-3 text-left text-xs font-medium uppercase tracking-wider text-gray-500">
                  Net Amount
                </th>
                <th className="px-6 py-3 text-left text-xs font-medium uppercase tracking-wider text-gray-500">
                  Status
                </th>
                <th className="px-6 py-3 text-left text-xs font-medium uppercase tracking-wider text-gray-500">
                  Date
                </th>
              </tr>
            </thead>
            <tbody className="divide-y divide-gray-200 bg-white">
              {payments.map((payment) => (
                <tr key={payment.id} className="transition hover:bg-gray-50">
                  <td className="whitespace-nowrap px-6 py-4 text-sm font-medium text-gray-900">{payment.id}</td>
                  <td className="whitespace-nowrap px-6 py-4 text-sm text-gray-900">{payment.offer}</td>
                  <td className="whitespace-nowrap px-6 py-4 text-sm text-gray-600">{payment.company}</td>
                  <td className="whitespace-nowrap px-6 py-4 text-sm font-medium text-gray-900">
                    ${payment.grossAmount}
                  </td>
                  <td className="whitespace-nowrap px-6 py-4 text-sm text-red-600">-${payment.platformFee}</td>
                  <td className="whitespace-nowrap px-6 py-4 text-sm text-red-600">-${payment.processingFee}</td>
                  <td className="whitespace-nowrap px-6 py-4 text-sm font-bold text-green-600">
                    ${payment.netAmount}
                  </td>
                  <td className="whitespace-nowrap px-6 py-4">
                    <StatusBadge status={payment.status} />
                  </td>
                  <td className="whitespace-nowrap px-6 py-4 text-sm text-gray-600">
                    {payment.completedDate || payment.scheduledDate}
                  </td>
                </tr>
              ))}
            </tbody>
          </table>
        </div>
      </div>
    </div>
  );
}

type CreatorPaymentSettingsProps = {
  paymentMethods?: PaymentMethod[];
  payoutMethod: string;
  setPayoutMethod: (method: string) => void;
  payoutEmail: string;
  setPayoutEmail: (value: string) => void;
  bankRoutingNumber: string;
  setBankRoutingNumber: (value: string) => void;
  bankAccountNumber: string;
  setBankAccountNumber: (value: string) => void;
  paypalEmail: string;
  setPaypalEmail: (value: string) => void;
  cryptoWalletAddress: string;
  setCryptoWalletAddress: (value: string) => void;
  cryptoNetwork: string;
  setCryptoNetwork: (value: string) => void;
  onAddPaymentMethod: () => void;
  isSubmitting: boolean;
};

function CreatorPaymentSettings({
  paymentMethods,
  payoutMethod,
  setPayoutMethod,
  payoutEmail,
  setPayoutEmail,
  bankRoutingNumber,
  setBankRoutingNumber,
  bankAccountNumber,
  setBankAccountNumber,
  paypalEmail,
  setPaypalEmail,
  cryptoWalletAddress,
  setCryptoWalletAddress,
  cryptoNetwork,
  setCryptoNetwork,
  onAddPaymentMethod,
  isSubmitting,
}: CreatorPaymentSettingsProps) {
  const isAddDisabled =
    isSubmitting ||
    (payoutMethod === "etransfer" && !payoutEmail) ||
    (payoutMethod === "wire" && (!bankRoutingNumber || !bankAccountNumber)) ||
    (payoutMethod === "paypal" && !paypalEmail) ||
    (payoutMethod === "crypto" && (!cryptoWalletAddress || !cryptoNetwork));

  const getDisplayValue = (method: PaymentMethod) => {
    if (method.payoutMethod === "etransfer") {
      return method.payoutEmail;
    }
    if (method.payoutMethod === "wire") {
      return method.bankAccountNumber;
    }
    if (method.payoutMethod === "paypal") {
      return method.paypalEmail;
    }
    if (method.payoutMethod === "crypto") {
      return method.cryptoWalletAddress;
    }
    return undefined;
  };

  return (
    <div className="space-y-6">
      <div className="rounded-xl border-2 border-gray-200 bg-white p-6">
        <h3 className="text-lg font-bold text-gray-900">Payment Methods</h3>
        {!paymentMethods || paymentMethods.length === 0 ? (
          <div className="mt-6 text-center">
            <DollarSign className="mx-auto mb-4 h-12 w-12 text-muted-foreground/50" />
            <p className="text-muted-foreground">No payment methods yet</p>
            <p className="mt-1 text-sm text-muted-foreground">Add a payment method to receive payouts</p>
          </div>
        ) : (
          <div className="mt-6 space-y-4">
            {paymentMethods.map((method) => (
              <div
                key={method.id}
                className="flex items-center justify-between rounded-lg border-2 border-gray-200 p-4"
              >
                <div className="flex items-center gap-4">
                  <CreditCard className="h-5 w-5 text-gray-400" />
                  <div>
                    <div className="font-medium capitalize text-gray-900">
                      {method.payoutMethod.replace("_", " ")}
                    </div>
                    <div className="text-sm text-gray-600">{getDisplayValue(method)}</div>
                  </div>
                </div>
                <div className="flex items-center gap-2">
                  {method.isDefault && <Badge>Default</Badge>}
                  <Button variant="ghost" size="sm">
                    Edit
                  </Button>
                </div>
              </div>
            ))}
          </div>
        )}
      </div>

      <div className="rounded-xl border-2 border-gray-200 bg-white p-6">
        <h3 className="text-lg font-bold text-gray-900">Add Payment Method</h3>
        <div className="mt-4 space-y-4">
          <div className="space-y-2">
            <Label htmlFor="method">Payout Method</Label>
            <Select value={payoutMethod} onValueChange={setPayoutMethod}>
              <SelectTrigger id="method" data-testid="select-payout-method">
                <SelectValue placeholder="Select method" />
              </SelectTrigger>
              <SelectContent>
                <SelectItem value="etransfer">E-Transfer</SelectItem>
                <SelectItem value="wire">Wire/ACH</SelectItem>
                <SelectItem value="paypal">PayPal</SelectItem>
                <SelectItem value="crypto">Cryptocurrency</SelectItem>
              </SelectContent>
            </Select>
          </div>

          {payoutMethod === "etransfer" && (
            <div className="space-y-2">
              <Label htmlFor="email">Email</Label>
              <Input
                id="email"
                type="email"
                placeholder="your@email.com"
                value={payoutEmail}
                onChange={(e) => setPayoutEmail(e.target.value)}
                data-testid="input-payout-email"
              />
            </div>
          )}

          {payoutMethod === "wire" && (
            <>
              <div className="space-y-2">
                <Label htmlFor="routing">Bank Routing Number</Label>
                <Input
                  id="routing"
                  placeholder="123456789"
                  value={bankRoutingNumber}
                  onChange={(e) => setBankRoutingNumber(e.target.value)}
                  data-testid="input-routing-number"
                />
              </div>
              <div className="space-y-2">
                <Label htmlFor="account">Bank Account Number</Label>
                <Input
                  id="account"
                  placeholder="123456789012"
                  value={bankAccountNumber}
                  onChange={(e) => setBankAccountNumber(e.target.value)}
                  data-testid="input-account-number"
                />
              </div>
            </>
          )}

          {payoutMethod === "paypal" && (
            <div className="space-y-2">
              <Label htmlFor="paypal-email">PayPal Email</Label>
              <Input
                id="paypal-email"
                type="email"
                placeholder="your@paypal.com"
                value={paypalEmail}
                onChange={(e) => setPaypalEmail(e.target.value)}
                data-testid="input-paypal-email"
              />
            </div>
          )}

          {payoutMethod === "crypto" && (
            <>
              <div className="space-y-2">
                <Label htmlFor="wallet">Wallet Address</Label>
                <Input
                  id="wallet"
                  placeholder="0x..."
                  value={cryptoWalletAddress}
                  onChange={(e) => setCryptoWalletAddress(e.target.value)}
                  data-testid="input-crypto-wallet"
                />
              </div>
              <div className="space-y-2">
                <Label htmlFor="network">Network</Label>
                <Select value={cryptoNetwork} onValueChange={setCryptoNetwork}>
                  <SelectTrigger id="network" data-testid="select-crypto-network">
                    <SelectValue placeholder="Select network" />
                  </SelectTrigger>
                  <SelectContent>
                    <SelectItem value="ethereum">Ethereum (ERC-20)</SelectItem>
                    <SelectItem value="bsc">Binance Smart Chain (BEP-20)</SelectItem>
                    <SelectItem value="polygon">Polygon (MATIC)</SelectItem>
                    <SelectItem value="bitcoin">Bitcoin</SelectItem>
                    <SelectItem value="tron">Tron (TRC-20)</SelectItem>
                  </SelectContent>
                </Select>
              </div>
            </>
          )}

          <Button
            onClick={onAddPaymentMethod}
            disabled={isAddDisabled}
            className="gap-2"
            data-testid="button-add-payment"
          >
            {isSubmitting ? "Adding..." : "Add Payment Method"}
          </Button>
        </div>
      </div>

      <div className="rounded-xl border-2 border-blue-200 bg-blue-50 p-6">
        <h4 className="mb-2 font-bold text-blue-900">Payment Fee Breakdown</h4>
        <div className="space-y-2 text-sm text-blue-800">
          <div className="flex justify-between">
            <span>Platform Fee:</span>
            <span className="font-medium">4% of gross earnings</span>
          </div>
          <div className="flex justify-between">
            <span>Processing Fee:</span>
            <span className="font-medium">3% of gross earnings</span>
          </div>
          <div className="mt-2 flex justify-between border-t-2 border-blue-300 pt-2 font-bold">
            <span>Total Deduction:</span>
            <span>7% of gross earnings</span>
          </div>
        </div>
      </div>
    </div>
  );
}

type CompanyPayoutApprovalProps = {
  payouts: CompanyPayout[];
};

function CompanyPayoutApproval({ payouts }: CompanyPayoutApprovalProps) {
  const pendingApprovals = useMemo(
    () => payouts.filter((payout) => payout.status === "pending_approval"),
    [payouts]
  );

  const totalPendingAmount = pendingApprovals.reduce((sum, payout) => sum + payout.totalDue, 0);

  return (
    <div className="space-y-6">
      <div className="rounded-xl border-2 border-yellow-200 bg-yellow-50 p-6">
        <div className="mb-3 flex items-center gap-3">
          <AlertTriangle className="h-6 w-6 text-yellow-600" />
          <h3 className="text-lg font-bold text-yellow-900">Pending Approvals</h3>
        </div>
        <p className="text-yellow-800">
          You have {pendingApprovals.length} payout{pendingApprovals.length !== 1 ? "s" : ""} pending approval totaling
          ${totalPendingAmount.toFixed(2)}
        </p>
      </div>

      <div className="overflow-hidden rounded-xl border-2 border-gray-200 bg-white">
        <div className="border-b border-gray-200 p-6">
          <h3 className="text-lg font-bold text-gray-900">Payout Requests</h3>
        </div>
        <div className="divide-y divide-gray-200">
          {payouts.map((payout) => (
            <div key={payout.id} className="p-6 transition hover:bg-gray-50">
              <div className="mb-4 flex items-start justify-between">
                <div>
                  <div className="mb-2 flex items-center gap-3">
                    <h4 className="font-bold text-gray-900">{payout.creator}</h4>
                    <StatusBadge status={payout.status} />
                  </div>
                  <p className="text-sm text-gray-600">{payout.offer}</p>
                  {payout.workCompleted && (
                    <p className="mt-1 text-xs text-gray-500">Work completed: {payout.workCompleted}</p>
                  )}
                </div>
                <div className="text-right">
                  <div className="text-2xl font-bold text-gray-900">${payout.totalDue.toFixed(2)}</div>
                  <div className="text-xs text-gray-500">Total due</div>
                </div>
              </div>

              <div className="mb-4 rounded-lg bg-gray-50 p-4">
                <div className="grid grid-cols-1 gap-4 text-sm md:grid-cols-3">
                  <div>
                    <div className="mb-1 text-gray-600">Creator Payment</div>
                    <div className="font-medium text-gray-900">${payout.grossAmount}</div>
                  </div>
                  <div>
                    <div className="mb-1 text-gray-600">Platform Fee (4%)</div>
                    <div className="font-medium text-gray-900">${payout.platformFee}</div>
                  </div>
                  <div>
                    <div className="mb-1 text-gray-600">Processing (3%)</div>
                    <div className="font-medium text-gray-900">${payout.processingFee}</div>
                  </div>
                </div>
              </div>

              {payout.proof && (
                <div className="mb-4">
                  <a
                    href="#"
                    className="flex items-center gap-2 text-sm font-medium text-blue-600 hover:text-blue-700"
                  >
                    <Download className="h-4 w-4" />
                    View Proof of Work
                  </a>
                </div>
              )}

              {payout.status === "pending_approval" && (
                <div className="flex gap-3">
                  <Button className="flex-1 gap-2 bg-green-600 text-white hover:bg-green-700">
                    <CheckCircle className="h-4 w-4" />
                    Approve Payment
                  </Button>
                  <Button className="flex-1 gap-2 bg-red-600 text-white hover:bg-red-700">
                    <XCircle className="h-4 w-4" />
                    Dispute
                  </Button>
                </div>
              )}

              {payout.status === "disputed" && payout.disputeReason && (
                <div className="rounded-lg border-2 border-red-200 bg-red-50 p-4">
                  <div className="mb-2 flex items-center gap-2">
                    <AlertTriangle className="h-4 w-4 text-red-600" />
                    <span className="font-medium text-red-900">Dispute Reason:</span>
                  </div>
                  <p className="text-sm text-red-800">{payout.disputeReason}</p>
                </div>
              )}
            </div>
          ))}
        </div>
      </div>
    </div>
  );
}

type CompanyOverviewProps = {
  payouts: CompanyPayout[];
};

function CompanyOverview({ payouts }: CompanyOverviewProps) {
  const totalPaid = payouts
    .filter((payout) => payout.status === "completed")
    .reduce((sum, payout) => sum + payout.totalDue, 0);
  const pendingAmount = payouts
    .filter((payout) => payout.status === "pending_approval" || payout.status === "approved")
    .reduce((sum, payout) => sum + payout.totalDue, 0);

  return (
    <div className="space-y-6">
      <div className="grid grid-cols-1 gap-4 md:grid-cols-3">
        <div className="rounded-xl border-2 border-gray-200 bg-white p-6">
          <div className="mb-2 flex items-center justify-between">
            <span className="text-sm text-gray-600">Total Paid Out</span>
            <Send className="h-5 w-5 text-blue-500" />
          </div>
          <div className="text-3xl font-bold text-gray-900">${totalPaid.toFixed(2)}</div>
          <div className="mt-1 text-xs text-gray-500">All-time</div>
        </div>

        <div className="rounded-xl bg-gradient-to-br from-yellow-500 to-yellow-600 p-6 text-white">
          <div className="mb-2 flex items-center justify-between">
            <span className="text-sm text-yellow-100">Pending</span>
            <Clock className="h-5 w-5 text-yellow-100" />
          </div>
          <div className="text-3xl font-bold">${pendingAmount.toFixed(2)}</div>
          <div className="mt-1 text-xs text-yellow-100">Requires action</div>
        </div>

        <div className="rounded-xl border-2 border-gray-200 bg-white p-6">
          <div className="mb-2 flex items-center justify-between">
            <span className="text-sm text-gray-600">Active Creators</span>
            <Users className="h-5 w-5 text-purple-500" />
          </div>
          <div className="text-3xl font-bold text-gray-900">{payouts.length}</div>
          <div className="mt-1 text-xs text-gray-500">In your offers</div>
        </div>
      </div>

      <div className="overflow-hidden rounded-xl border-2 border-gray-200 bg-white">
        <div className="border-b border-gray-200 p-6">
          <h3 className="text-lg font-bold text-gray-900">Payment History</h3>
        </div>
        <div className="overflow-x-auto">
          <table className="w-full">
            <thead className="bg-gray-50">
              <tr>
                <th className="px-6 py-3 text-left text-xs font-medium uppercase tracking-wider text-gray-500">
                  ID
                </th>
                <th className="px-6 py-3 text-left text-xs font-medium uppercase tracking-wider text-gray-500">
                  Creator
                </th>
                <th className="px-6 py-3 text-left text-xs font-medium uppercase tracking-wider text-gray-500">
                  Offer
                </th>
                <th className="px-6 py-3 text-left text-xs font-medium uppercase tracking-wider text-gray-500">
                  Creator Earnings
                </th>
                <th className="px-6 py-3 text-left text-xs font-medium uppercase tracking-wider text-gray-500">
                  Platform Fee
                </th>
                <th className="px-6 py-3 text-left text-xs font-medium uppercase tracking-wider text-gray-500">
                  Total Cost
                </th>
                <th className="px-6 py-3 text-left text-xs font-medium uppercase tracking-wider text-gray-500">
                  Status
                </th>
                <th className="px-6 py-3 text-left text-xs font-medium uppercase tracking-wider text-gray-500">
                  Date
                </th>
              </tr>
            </thead>
            <tbody className="divide-y divide-gray-200 bg-white">
              {payouts.map((payout) => (
                <tr key={payout.id} className="transition hover:bg-gray-50">
                  <td className="whitespace-nowrap px-6 py-4 text-sm font-medium text-gray-900">{payout.id}</td>
                  <td className="whitespace-nowrap px-6 py-4 text-sm text-gray-900">{payout.creator}</td>
                  <td className="whitespace-nowrap px-6 py-4 text-sm text-gray-600">{payout.offer}</td>
                  <td className="whitespace-nowrap px-6 py-4 text-sm font-medium text-gray-900">
                    ${payout.grossAmount}
                  </td>
                  <td className="whitespace-nowrap px-6 py-4 text-sm text-gray-600">
                    ${(payout.platformFee + payout.processingFee).toFixed(2)}
                  </td>
                  <td className="whitespace-nowrap px-6 py-4 text-sm font-bold text-red-600">
                    ${payout.totalDue.toFixed(2)}
                  </td>
                  <td className="whitespace-nowrap px-6 py-4">
                    <StatusBadge status={payout.status} />
                  </td>
                  <td className="whitespace-nowrap px-6 py-4 text-sm text-gray-600">
                    {payout.completedDate || payout.approvedDate || payout.proofSubmitted}
                  </td>
                </tr>
              ))}
            </tbody>
          </table>
        </div>
      </div>
    </div>
  );
}

type AdminPaymentDashboardProps = {
  creatorPayments: CreatorPayment[];
  companyPayouts: CompanyPayout[];
};

function AdminPaymentDashboard({ creatorPayments, companyPayouts }: AdminPaymentDashboardProps) {
  const allTransactions = useMemo(() => {
    return [...creatorPayments, ...companyPayouts] as Array<CreatorPayment | CompanyPayout>;
  }, [companyPayouts, creatorPayments]);

  const totalPlatformRevenue = allTransactions.reduce((sum, transaction) => {
    const platformFee = "platformFee" in transaction ? transaction.platformFee : 0;
    const processingFee = "processingFee" in transaction ? transaction.processingFee : 0;
    return sum + platformFee + processingFee;
  }, 0);

  const totalGMV = allTransactions.reduce((sum, transaction) => {
    const gross = "grossAmount" in transaction ? transaction.grossAmount : 0;
    return sum + gross;
  }, 0);

  const disputedPayments = companyPayouts.filter((payout) => payout.status === "disputed");

  const getNetAmount = (transaction: CreatorPayment | CompanyPayout) => {
    if ("netAmount" in transaction) {
      return transaction.netAmount;
    }
    return transaction.grossAmount - transaction.platformFee - transaction.processingFee;
  };

  const getTransactionDate = (transaction: CreatorPayment | CompanyPayout) => {
    if ("completedDate" in transaction && transaction.completedDate) {
      return transaction.completedDate;
    }
    if ("scheduledDate" in transaction && transaction.scheduledDate) {
      return transaction.scheduledDate;
    }
    if ("approvedDate" in transaction && transaction.approvedDate) {
      return transaction.approvedDate;
    }
    if ("proofSubmitted" in transaction && transaction.proofSubmitted) {
      return transaction.proofSubmitted;
    }
    return "—";
  };

  return (
    <div className="space-y-6">
      <div className="grid grid-cols-1 gap-4 md:grid-cols-4">
        <div className="rounded-xl bg-gradient-to-br from-purple-500 to-purple-600 p-6 text-white">
          <div className="mb-2 flex items-center justify-between">
            <span className="text-sm text-purple-100">Platform Revenue</span>
            <TrendingUp className="h-5 w-5 text-purple-100" />
          </div>
          <div className="text-3xl font-bold">${totalPlatformRevenue.toFixed(2)}</div>
          <div className="mt-1 text-xs text-purple-100">7% of GMV</div>
        </div>

        <div className="rounded-xl border-2 border-gray-200 bg-white p-6">
          <div className="mb-2 flex items-center justify-between">
            <span className="text-sm text-gray-600">Total GMV</span>
            <DollarSign className="h-5 w-5 text-green-500" />
          </div>
          <div className="text-3xl font-bold text-gray-900">${totalGMV.toFixed(2)}</div>
          <div className="mt-1 text-xs text-gray-500">Gross merchandise value</div>
        </div>

        <div className="rounded-xl border-2 border-gray-200 bg-white p-6">
          <div className="mb-2 flex items-center justify-between">
            <span className="text-sm text-gray-600">Total Transactions</span>
            <Send className="h-5 w-5 text-blue-500" />
          </div>
          <div className="text-3xl font-bold text-gray-900">{allTransactions.length}</div>
          <div className="mt-1 text-xs text-gray-500">All-time</div>
        </div>

        <div className="rounded-xl bg-gradient-to-br from-red-500 to-red-600 p-6 text-white">
          <div className="mb-2 flex items-center justify-between">
            <span className="text-sm text-red-100">Disputes</span>
            <AlertTriangle className="h-5 w-5 text-red-100" />
          </div>
          <div className="text-3xl font-bold">{disputedPayments.length}</div>
          <div className="mt-1 text-xs text-red-100">Require resolution</div>
        </div>
      </div>

      {disputedPayments.length > 0 && (
        <div className="rounded-xl border-2 border-red-200 bg-red-50 p-6">
          <h3 className="mb-4 flex items-center gap-2 text-lg font-bold text-red-900">
            <AlertTriangle className="h-5 w-5" />
            Payment Disputes Requiring Action
          </h3>
          <div className="space-y-3">
            {disputedPayments.map((dispute) => (
              <div key={dispute.id} className="rounded-lg border-2 border-red-300 bg-white p-4">
                <div className="mb-2 flex items-start justify-between">
                  <div>
                    <div className="font-bold text-gray-900">{dispute.id}</div>
                    <div className="text-sm text-gray-600">
                      {dispute.creator} → {dispute.offer}
                    </div>
                  </div>
                  <div className="text-right">
                    <div className="font-bold text-gray-900">${dispute.grossAmount}</div>
                    <div className="text-xs text-gray-500">Creator amount</div>
                  </div>
                </div>
                {dispute.disputeReason && (
                  <div className="mb-3 rounded bg-red-50 p-3">
                    <div className="mb-1 text-xs font-medium text-red-900">Dispute Reason:</div>
                    <div className="text-sm text-red-800">{dispute.disputeReason}</div>
                  </div>
                )}
                <div className="flex gap-2">
                  <Button className="flex-1 bg-green-600 text-white hover:bg-green-700">Approve Payment</Button>
                  <Button className="flex-1 bg-blue-600 text-white hover:bg-blue-700">Contact Parties</Button>
                  <Button className="flex-1 bg-red-600 text-white hover:bg-red-700">Reject Claim</Button>
                </div>
              </div>
            ))}
          </div>
        </div>
      )}

      <div className="rounded-xl border-2 border-gray-200 bg-white p-6">
        <div className="mb-6 flex items-center justify-between">
          <div>
            <h3 className="text-lg font-bold text-gray-900">Scheduled Payouts</h3>
            <p className="mt-1 text-sm text-gray-600">Process batch payments for approved transactions</p>
          </div>
          <Button className="gap-2 bg-blue-600 text-white hover:bg-blue-700">
            <Send className="h-4 w-4" />
            Process All Scheduled
          </Button>
        </div>

        <div className="mb-6 grid grid-cols-1 gap-4 md:grid-cols-3">
          <div className="rounded-lg bg-blue-50 p-4">
            <div className="text-sm text-blue-800">Due Today</div>
            <div className="text-2xl font-bold text-blue-900">3</div>
            <div className="mt-1 text-xs text-blue-700">$2,412.50 total</div>
          </div>
          <div className="rounded-lg bg-yellow-50 p-4">
            <div className="text-sm text-yellow-800">Next 7 Days</div>
            <div className="text-2xl font-bold text-yellow-900">8</div>
            <div className="mt-1 text-xs text-yellow-700">$5,678.90 total</div>
          </div>
          <div className="rounded-lg bg-green-50 p-4">
            <div className="text-sm text-green-800">Next 30 Days</div>
            <div className="text-2xl font-bold text-green-900">24</div>
            <div className="mt-1 text-xs text-green-700">$18,234.60 total</div>
          </div>
        </div>
      </div>

      <div className="overflow-hidden rounded-xl border-2 border-gray-200 bg-white">
        <div className="flex items-center justify-between border-b border-gray-200 p-6">
          <div>
            <h3 className="text-lg font-bold text-gray-900">All Transactions</h3>
            <p className="mt-1 text-sm text-gray-600">Complete platform payment history</p>
          </div>
          <div className="flex gap-2">
            <Button variant="outline" className="gap-2">
              <Filter className="h-4 w-4" />
              Filter
            </Button>
            <Button variant="outline" className="gap-2">
              <Download className="h-4 w-4" />
              Export CSV
            </Button>
          </div>
        </div>
        <div className="overflow-x-auto">
          <table className="w-full">
            <thead className="bg-gray-50">
              <tr>
                <th className="px-6 py-3 text-left text-xs font-medium uppercase tracking-wider text-gray-500">
                  Transaction ID
                </th>
                <th className="px-6 py-3 text-left text-xs font-medium uppercase tracking-wider text-gray-500">
                  Type
                </th>
                <th className="px-6 py-3 text-left text-xs font-medium uppercase tracking-wider text-gray-500">
                  From/To
                </th>
                <th className="px-6 py-3 text-left text-xs font-medium uppercase tracking-wider text-gray-500">
                  Gross
                </th>
                <th className="px-6 py-3 text-left text-xs font-medium uppercase tracking-wider text-gray-500">
                  Platform Fee
                </th>
                <th className="px-6 py-3 text-left text-xs font-medium uppercase tracking-wider text-gray-500">
                  Net
                </th>
                <th className="px-6 py-3 text-left text-xs font-medium uppercase tracking-wider text-gray-500">
                  Status
                </th>
                <th className="px-6 py-3 text-left text-xs font-medium uppercase tracking-wider text-gray-500">
                  Date
                </th>
                <th className="px-6 py-3 text-left text-xs font-medium uppercase tracking-wider text-gray-500">
                  Actions
                </th>
              </tr>
            </thead>
            <tbody className="divide-y divide-gray-200 bg-white">
              {allTransactions.slice(0, 10).map((transaction) => {
                const isCompanyPayout = "creator" in transaction;
                return (
                  <tr key={transaction.id} className="transition hover:bg-gray-50">
                    <td className="whitespace-nowrap px-6 py-4 text-sm font-medium text-gray-900">
                      {transaction.id}
                    </td>
                    <td className="whitespace-nowrap px-6 py-4 text-sm text-gray-600">
                      {isCompanyPayout ? "Company → Creator" : "Platform → Creator"}
                    </td>
                    <td className="whitespace-nowrap px-6 py-4 text-sm text-gray-900">
                      {isCompanyPayout ? transaction.creator : transaction.company}
                    </td>
                    <td className="whitespace-nowrap px-6 py-4 text-sm font-medium text-gray-900">
                      ${transaction.grossAmount}
                    </td>
                    <td className="whitespace-nowrap px-6 py-4 text-sm font-medium text-purple-600">
                      ${((transaction.platformFee ?? 0) + (transaction.processingFee ?? 0)).toFixed(2)}
                    </td>
                    <td className="whitespace-nowrap px-6 py-4 text-sm font-medium text-green-600">
                      ${getNetAmount(transaction)}
                    </td>
                    <td className="whitespace-nowrap px-6 py-4">
                      <StatusBadge status={transaction.status} />
                    </td>
                    <td className="whitespace-nowrap px-6 py-4 text-sm text-gray-600">
                      {getTransactionDate(transaction)}
                    </td>
                    <td className="whitespace-nowrap px-6 py-4 text-sm">
                      <Button variant="ghost" className="p-0">
                        View
                      </Button>
                    </td>
                  </tr>
                );
              })}
            </tbody>
          </table>
        </div>
      </div>

      <div className="rounded-xl border-2 border-gray-200 bg-white p-6">
        <h3 className="mb-4 text-lg font-bold text-gray-900">Financial Reports</h3>
        <div className="grid grid-cols-1 gap-4 md:grid-cols-3">
          <Button
            variant="outline"
            className="h-auto flex-col items-start gap-1 border-2 border-gray-200 bg-white py-4 text-left hover:border-blue-500 hover:bg-blue-50"
          >
            <span className="font-medium text-gray-900">Revenue Report</span>
            <span className="text-sm text-gray-600">Platform fees & listing revenue</span>
          </Button>
          <Button
            variant="outline"
            className="h-auto flex-col items-start gap-1 border-2 border-gray-200 bg-white py-4 text-left hover:border-blue-500 hover:bg-blue-50"
          >
            <span className="font-medium text-gray-900">Payout Report</span>
            <span className="text-sm text-gray-600">Creator & company payments</span>
          </Button>
          <Button
            variant="outline"
            className="h-auto flex-col items-start gap-1 border-2 border-gray-200 bg-white py-4 text-left hover:border-blue-500 hover:bg-blue-50"
          >
            <span className="font-medium text-gray-900">Outstanding Balances</span>
            <span className="text-sm text-gray-600">Pending & scheduled payments</span>
          </Button>
        </div>
      </div>
    </div>
  );
}

function AdminPaymentSettings() {
  const [settlementSchedule, setSettlementSchedule] = useState("weekly");
  const [reservePercentage, setReservePercentage] = useState("10");
  const [minimumBalance, setMinimumBalance] = useState("5000");
  const [autoDisburse, setAutoDisburse] = useState(true);
  const [notificationEmail, setNotificationEmail] = useState("finance@creatorlink.com");
  const [escalationEmail, setEscalationEmail] = useState("compliance@creatorlink.com");
  const [includeReports, setIncludeReports] = useState(true);

  const typeLabels: Record<AdminFundingMethod["type"], string> = {
    bank: "Bank Account",
    wallet: "Custody Wallet",
    card: "Corporate Card",
  };

  const statusStyles: Record<AdminFundingMethod["status"], string> = {
    active: "bg-green-100 text-green-800",
    pending: "bg-yellow-100 text-yellow-800",
    disabled: "bg-gray-100 text-gray-600",
  };

  return (
    <div className="space-y-6">
      <div className="rounded-xl border-2 border-gray-200 bg-white p-6">
        <div className="mb-6">
          <h3 className="text-lg font-bold text-gray-900">Disbursement Controls</h3>
          <p className="mt-1 text-sm text-gray-600">
            Configure how platform-wide payouts are released to creators and external partners.
          </p>
        </div>

        <div className="grid grid-cols-1 gap-6 md:grid-cols-2">
          <div className="space-y-2">
            <Label htmlFor="admin-settlement-schedule">Settlement Schedule</Label>
            <Select value={settlementSchedule} onValueChange={setSettlementSchedule}>
              <SelectTrigger id="admin-settlement-schedule">
                <SelectValue placeholder="Select schedule" />
              </SelectTrigger>
              <SelectContent>
                <SelectItem value="daily">Daily</SelectItem>
                <SelectItem value="weekly">Weekly</SelectItem>
                <SelectItem value="biweekly">Bi-weekly</SelectItem>
                <SelectItem value="monthly">Monthly</SelectItem>
              </SelectContent>
            </Select>
            <p className="text-xs text-gray-500">
              Determines how frequently approved creator payments are bundled for release.
            </p>
          </div>

          <div className="space-y-2">
            <Label htmlFor="admin-reserve-percentage">Platform Reserve %</Label>
            <Input
              id="admin-reserve-percentage"
              type="number"
              min={0}
              max={50}
              value={reservePercentage}
              onChange={(event) => setReservePercentage(event.target.value)}
            />
            <p className="text-xs text-gray-500">
              Holdback applied to every payout to maintain compliance and risk buffers.
            </p>
          </div>

          <div className="space-y-2">
            <Label htmlFor="admin-minimum-balance">Minimum Operating Balance ($)</Label>
            <Input
              id="admin-minimum-balance"
              type="number"
              min={0}
              step="100"
              value={minimumBalance}
              onChange={(event) => setMinimumBalance(event.target.value)}
            />
            <p className="text-xs text-gray-500">
              Payouts pause automatically if platform funds fall below this threshold.
            </p>
          </div>

          <div className="space-y-2">
            <Label className="text-sm font-medium text-gray-700">Automatic Disbursement</Label>
            <div className="flex items-center justify-between rounded-lg border border-gray-200 p-4">
              <div>
                <p className="text-sm font-medium text-gray-900">Enable auto-processing</p>
                <p className="text-xs text-gray-500">
                  When disabled, finance must manually trigger every payout batch.
                </p>
              </div>
              <Switch checked={autoDisburse} onCheckedChange={setAutoDisburse} aria-label="Toggle automatic disbursement" />
            </div>
          </div>
        </div>

        <div className="mt-6 flex flex-col gap-3 sm:flex-row sm:items-center sm:justify-end">
          <Button className="bg-blue-600 text-white hover:bg-blue-700">Update Disbursement Policy</Button>
          <span className="text-xs text-gray-500">
            Last reviewed 2 days ago by Finance Ops.
          </span>
        </div>
      </div>

      <div className="rounded-xl border-2 border-gray-200 bg-white p-6">
        <div className="mb-6 flex items-center justify-between">
          <div>
            <h3 className="text-lg font-bold text-gray-900">Platform Funding Accounts</h3>
            <p className="mt-1 text-sm text-gray-600">
              Manage the accounts used to fund creator payouts and collect platform fees.
            </p>
          </div>
          <Button variant="outline">Add Funding Source</Button>
        </div>

        <div className="space-y-4">
          {adminFundingMethods.map((method) => (
            <div key={method.id} className="flex flex-col gap-4 rounded-lg border border-gray-200 p-4 sm:flex-row sm:items-center sm:justify-between">
              <div>
                <div className="text-sm font-medium text-gray-900">{method.name}</div>
                <div className="text-xs uppercase tracking-wide text-gray-500">
                  {typeLabels[method.type]} · Ending in {method.last4}
                </div>
              </div>
              <div className="flex items-center gap-2">
                {method.isPrimary && <Badge>Primary</Badge>}
                <span className={`rounded-full px-2.5 py-0.5 text-xs font-medium ${statusStyles[method.status]}`}>
                  {method.status === "active"
                    ? "Active"
                    : method.status === "pending"
                    ? "Pending Verification"
                    : "Disabled"}
                </span>
                <Button variant="ghost" size="sm">
                  Manage
                </Button>
              </div>
            </div>
          ))}
        </div>
      </div>

      <div className="rounded-xl border-2 border-gray-200 bg-white p-6">
        <div className="mb-6">
          <h3 className="text-lg font-bold text-gray-900">Notifications & Escalation</h3>
          <p className="mt-1 text-sm text-gray-600">
            Control who is notified when payouts process, fail, or require manual review.
          </p>
        </div>

        <div className="grid grid-cols-1 gap-6 md:grid-cols-2">
          <div className="space-y-2">
            <Label htmlFor="admin-notification-email">Primary Finance Contact</Label>
            <Input
              id="admin-notification-email"
              type="email"
              value={notificationEmail}
              onChange={(event) => setNotificationEmail(event.target.value)}
            />
            <p className="text-xs text-gray-500">Daily settlement summaries are delivered to this inbox.</p>
          </div>

          <div className="space-y-2">
            <Label htmlFor="admin-escalation-email">Escalation Contact</Label>
            <Input
              id="admin-escalation-email"
              type="email"
              value={escalationEmail}
              onChange={(event) => setEscalationEmail(event.target.value)}
            />
            <p className="text-xs text-gray-500">Disputes and compliance holds are routed here for fast action.</p>
          </div>

          <div className="space-y-2">
            <Label className="text-sm font-medium text-gray-700">Attach financial reports</Label>
            <div className="flex items-center justify-between rounded-lg border border-gray-200 p-4">
              <div>
                <p className="text-sm font-medium text-gray-900">Include CSV exports in alerts</p>
                <p className="text-xs text-gray-500">Automate weekly payout exports for accounting reconciliation.</p>
              </div>
              <Switch
                checked={includeReports}
                onCheckedChange={setIncludeReports}
                aria-label="Toggle report attachments"
              />
            </div>
          </div>

          <div className="space-y-2">
            <Label className="text-sm font-medium text-gray-700">SMS escalation</Label>
            <div className="flex items-center justify-between rounded-lg border border-gray-200 p-4">
              <div>
                <p className="text-sm font-medium text-gray-900">Trigger SMS on payout failures</p>
                <p className="text-xs text-gray-500">Sends texts to the escalation contact when urgent action is required.</p>
              </div>
              <Switch aria-label="Toggle SMS escalation" defaultChecked />
            </div>
          </div>
        </div>

        <div className="mt-6 flex justify-end">
          <Button className="bg-blue-600 text-white hover:bg-blue-700">Save Notification Preferences</Button>
        </div>
      </div>
    </div>
  );
}

export default function PaymentSettings() {
  const { toast } = useToast();
  const { user, isAuthenticated, isLoading } = useAuth();
  const [activeTab, setActiveTab] = useState<"overview" | "settings" | "approvals" | "dashboard">("overview");

  const [payoutMethod, setPayoutMethod] = useState("etransfer");
  const [payoutEmail, setPayoutEmail] = useState("");
  const [bankRoutingNumber, setBankRoutingNumber] = useState("");
  const [bankAccountNumber, setBankAccountNumber] = useState("");
  const [paypalEmail, setPaypalEmail] = useState("");
  const [cryptoWalletAddress, setCryptoWalletAddress] = useState("");
  const [cryptoNetwork, setCryptoNetwork] = useState("");

  useEffect(() => {
    if (!isLoading && !isAuthenticated) {
      toast({
        title: "Unauthorized",
        description: "You are logged out. Logging in again...",
        variant: "destructive",
      });
      setTimeout(() => {
        window.location.href = "/api/login";
      }, 500);
    }
  }, [isAuthenticated, isLoading, toast]);

  useEffect(() => {
    if (user?.role === "company" || user?.role === "creator") {
      setActiveTab("overview");
      return;
    }
    if (user?.role === "admin") {
      setActiveTab("dashboard");
    }
  }, [user?.role]);

  const { data: paymentMethods } = useQuery<PaymentMethod[]>({
    queryKey: ["/api/payment-settings"],
    enabled: isAuthenticated,
  });

  const addPaymentMethodMutation = useMutation({
    mutationFn: async () => {
      const payload: Record<string, string> = { payoutMethod };

      if (payoutMethod === "etransfer") {
        payload.payoutEmail = payoutEmail;
      } else if (payoutMethod === "wire") {
        payload.bankRoutingNumber = bankRoutingNumber;
        payload.bankAccountNumber = bankAccountNumber;
      } else if (payoutMethod === "paypal") {
        payload.paypalEmail = paypalEmail;
      } else if (payoutMethod === "crypto") {
        payload.cryptoWalletAddress = cryptoWalletAddress;
        payload.cryptoNetwork = cryptoNetwork;
      }

      return await apiRequest("POST", "/api/payment-settings", payload);
    },
    onSuccess: () => {
      queryClient.invalidateQueries({ queryKey: ["/api/payment-settings"] });
      toast({
        title: "Success",
        description: "Payment method added successfully",
      });
      setPayoutEmail("");
      setBankRoutingNumber("");
      setBankAccountNumber("");
      setPaypalEmail("");
      setCryptoWalletAddress("");
      setCryptoNetwork("");
    },
    onError: (error: Error) => {
      if (isUnauthorizedError(error)) {
        toast({
          title: "Unauthorized",
          description: "You are logged out. Logging in again...",
          variant: "destructive",
        });
        setTimeout(() => {
          window.location.href = "/api/login";
        }, 500);
        return;
      }
      toast({
        title: "Error",
        description: "Failed to add payment method",
        variant: "destructive",
      });
    },
  });

  if (isLoading) {
    return (
      <div className="flex min-h-screen items-center justify-center">
        <div className="text-lg animate-pulse">Loading...</div>
      </div>
    );
  }

  if (!user) {
    return null;
  }

  const role: User["role"] = user.role;

  return (
    <div className="min-h-screen bg-gray-50 p-6">
      <div className="mx-auto max-w-7xl space-y-6">
        <div>
          <h1 className="text-3xl font-bold text-gray-900">Payment Management</h1>
          <p className="mt-1 text-gray-600">Manage your payments and payouts</p>
        </div>

        {role === "creator" && (
          <>
            <div className="overflow-hidden rounded-xl border-2 border-gray-200 bg-white">
              <div className="flex border-b border-gray-200">
                <button
                  onClick={() => setActiveTab("overview")}
                  className={`px-6 py-4 text-sm font-medium transition-colors ${
                    activeTab === "overview"
                      ? "border-b-2 border-blue-600 text-blue-600"
                      : "text-gray-600 hover:text-gray-900"
                  }`}
                >
                  Payment History
                </button>
                <button
                  onClick={() => setActiveTab("settings")}
                  className={`px-6 py-4 text-sm font-medium transition-colors ${
                    activeTab === "settings"
                      ? "border-b-2 border-blue-600 text-blue-600"
                      : "text-gray-600 hover:text-gray-900"
                  }`}
                >
                  Payment Methods
                </button>
              </div>
            </div>
            {activeTab === "overview" && <CreatorOverview payments={creatorPayments} />}
            {activeTab === "settings" && (
              <CreatorPaymentSettings
                paymentMethods={paymentMethods}
                payoutMethod={payoutMethod}
                setPayoutMethod={setPayoutMethod}
                payoutEmail={payoutEmail}
                setPayoutEmail={setPayoutEmail}
                bankRoutingNumber={bankRoutingNumber}
                setBankRoutingNumber={setBankRoutingNumber}
                bankAccountNumber={bankAccountNumber}
                setBankAccountNumber={setBankAccountNumber}
                paypalEmail={paypalEmail}
                setPaypalEmail={setPaypalEmail}
                cryptoWalletAddress={cryptoWalletAddress}
                setCryptoWalletAddress={setCryptoWalletAddress}
                cryptoNetwork={cryptoNetwork}
                setCryptoNetwork={setCryptoNetwork}
                onAddPaymentMethod={() => addPaymentMethodMutation.mutate()}
                isSubmitting={addPaymentMethodMutation.isPending}
              />
            )}
          </>
        )}

        {role === "company" && (
          <>
            <div className="overflow-hidden rounded-xl border-2 border-gray-200 bg-white">
              <div className="flex border-b border-gray-200">
                <button
                  onClick={() => setActiveTab("overview")}
                  className={`px-6 py-4 text-sm font-medium transition-colors ${
                    activeTab === "overview"
                      ? "border-b-2 border-blue-600 text-blue-600"
                      : "text-gray-600 hover:text-gray-900"
                  }`}
                >
                  Overview
                </button>
                <button
                  onClick={() => setActiveTab("approvals")}
                  className={`relative px-6 py-4 text-sm font-medium transition-colors ${
                    activeTab === "approvals"
                      ? "border-b-2 border-blue-600 text-blue-600"
                      : "text-gray-600 hover:text-gray-900"
                  }`}
                >
                  Pending Approvals
                  <span className="ml-2 inline-flex items-center rounded-full bg-yellow-100 px-2 py-0.5 text-xs font-bold text-yellow-800">
                    {companyPayouts.filter((payout) => payout.status === "pending_approval").length}
                  </span>
                </button>
              </div>
            </div>
            {activeTab === "overview" && <CompanyOverview payouts={companyPayouts} />}
            {activeTab === "approvals" && <CompanyPayoutApproval payouts={companyPayouts} />}
          </>
        )}

        {role === "admin" && (
          <>
            <div className="overflow-hidden rounded-xl border-2 border-gray-200 bg-white">
              <div className="flex border-b border-gray-200">
                <button
                  onClick={() => setActiveTab("dashboard")}
                  className={`px-6 py-4 text-sm font-medium transition-colors ${
                    activeTab === "dashboard"
                      ? "border-b-2 border-blue-600 text-blue-600"
                      : "text-gray-600 hover:text-gray-900"
                  }`}
                >
                  Platform Dashboard
                </button>
                <button
                  onClick={() => setActiveTab("settings")}
                  className={`px-6 py-4 text-sm font-medium transition-colors ${
                    activeTab === "settings"
                      ? "border-b-2 border-blue-600 text-blue-600"
                      : "text-gray-600 hover:text-gray-900"
                  }`}
                >
                  Payment Settings
                </button>
              </div>
=======
    <div className="min-h-screen bg-gray-50 p-6">
      <div className="mx-auto max-w-7xl space-y-6">
        <div>
          <h1 className="text-3xl font-bold text-gray-900">Payment Management</h1>
          <p className="mt-1 text-gray-600">Manage your payments and payouts</p>
        </div>

        {role === "creator" && (
          <>
            <div className="overflow-hidden rounded-xl border-2 border-gray-200 bg-white">
              <div className="flex border-b border-gray-200">
                <button
                  onClick={() => setActiveTab("overview")}
                  className={`px-6 py-4 text-sm font-medium transition-colors ${
                    activeTab === "overview"
                      ? "border-b-2 border-blue-600 text-blue-600"
                      : "text-gray-600 hover:text-gray-900"
                  }`}
                >
                  Payment History
                </button>
                <button
                  onClick={() => setActiveTab("settings")}
                  className={`px-6 py-4 text-sm font-medium transition-colors ${
                    activeTab === "settings"
                      ? "border-b-2 border-blue-600 text-blue-600"
                      : "text-gray-600 hover:text-gray-900"
                  }`}
                >
                  Payment Methods
                </button>
              </div>
            </div>
            {activeTab === "overview" && <CreatorOverview payments={creatorPayments} />}
            {activeTab === "settings" && (
              <CreatorPaymentSettings
                paymentMethods={paymentMethods}
                payoutMethod={payoutMethod}
                setPayoutMethod={setPayoutMethod}
                payoutEmail={payoutEmail}
                setPayoutEmail={setPayoutEmail}
                bankRoutingNumber={bankRoutingNumber}
                setBankRoutingNumber={setBankRoutingNumber}
                bankAccountNumber={bankAccountNumber}
                setBankAccountNumber={setBankAccountNumber}
                paypalEmail={paypalEmail}
                setPaypalEmail={setPaypalEmail}
                cryptoWalletAddress={cryptoWalletAddress}
                setCryptoWalletAddress={setCryptoWalletAddress}
                cryptoNetwork={cryptoNetwork}
                setCryptoNetwork={setCryptoNetwork}
                onAddPaymentMethod={() => addPaymentMethodMutation.mutate()}
                isSubmitting={addPaymentMethodMutation.isPending}
              />
            )}
          </>
        )}

        {role === "company" && (
          <>
            <div className="overflow-hidden rounded-xl border-2 border-gray-200 bg-white">
              <div className="flex border-b border-gray-200">
                <button
                  onClick={() => setActiveTab("overview")}
                  className={`px-6 py-4 text-sm font-medium transition-colors ${
                    activeTab === "overview"
                      ? "border-b-2 border-blue-600 text-blue-600"
                      : "text-gray-600 hover:text-gray-900"
                  }`}
                >
                  Overview
                </button>
                <button
                  onClick={() => setActiveTab("approvals")}
                  className={`relative px-6 py-4 text-sm font-medium transition-colors ${
                    activeTab === "approvals"
                      ? "border-b-2 border-blue-600 text-blue-600"
                      : "text-gray-600 hover:text-gray-900"
                  }`}
                >
                  Pending Approvals
                  <span className="ml-2 inline-flex items-center rounded-full bg-yellow-100 px-2 py-0.5 text-xs font-bold text-yellow-800">
                    {companyPayouts.filter((payout) => payout.status === "pending_approval").length}
                  </span>
                </button>
              </div>
            </div>
            {activeTab === "overview" && <CompanyOverview payouts={companyPayouts} />}
            {activeTab === "approvals" && <CompanyPayoutApproval payouts={companyPayouts} />}
          </>
        )}

        {role === "admin" && (
          <>
            <div className="overflow-hidden rounded-xl border-2 border-gray-200 bg-white">
              <div className="flex border-b border-gray-200">
                <button
                  onClick={() => setActiveTab("dashboard")}
                  className={`px-6 py-4 text-sm font-medium transition-colors ${
                    activeTab === "dashboard"
                      ? "border-b-2 border-blue-600 text-blue-600"
                      : "text-gray-600 hover:text-gray-900"
                  }`}
                >
                  Platform Dashboard
                </button>
                <button
                  onClick={() => setActiveTab("settings")}
                  className={`px-6 py-4 text-sm font-medium transition-colors ${
                    activeTab === "settings"
                      ? "border-b-2 border-blue-600 text-blue-600"
                      : "text-gray-600 hover:text-gray-900"
                  }`}
                >
                  Payment Settings
                </button>
              </div>
>>>>>>> 94e9e086
            </div>
            {activeTab === "dashboard" && (
              <AdminPaymentDashboard creatorPayments={creatorPayments} companyPayouts={companyPayouts} />
            )}
            {activeTab === "settings" && <AdminPaymentSettings />}
          </>
        )}
      </div>
    </div>
  );
}
<|MERGE_RESOLUTION|>--- conflicted
+++ resolved
@@ -29,10 +29,8 @@
   Users,
   XCircle,
 } from "lucide-react";
-<<<<<<< HEAD
 
 import type { User } from "@shared/schema";
-=======
 
 import type { User } from "@shared/schema";
 
@@ -469,7 +467,6 @@
   const [paypalEmail, setPaypalEmail] = useState("");
   const [cryptoWalletAddress, setCryptoWalletAddress] = useState("");
   const [cryptoNetwork, setCryptoNetwork] = useState("");
->>>>>>> 94e9e086
 
 type PaymentStatus =
   | "pending"
@@ -480,7 +477,6 @@
   | "failed"
   | "disputed";
 
-<<<<<<< HEAD
 type CreatorPayment = {
   id: string;
   offer: string;
@@ -525,7 +521,6 @@
   cryptoNetwork?: string;
   isDefault?: boolean;
 };
-=======
   useEffect(() => {
     if (user?.role === "company" || user?.role === "creator") {
       setActiveTab("overview");
@@ -556,7 +551,6 @@
         payload.cryptoWalletAddress = cryptoWalletAddress;
         payload.cryptoNetwork = cryptoNetwork;
       }
->>>>>>> 94e9e086
 
 type AdminFundingMethod = {
   id: number;
@@ -567,7 +561,6 @@
   isPrimary?: boolean;
 };
 
-<<<<<<< HEAD
 const creatorPayments: CreatorPayment[] = [
   {
     id: "PAY-001",
@@ -739,7 +732,6 @@
 
     return totals;
   }, [payments]);
-=======
   if (isLoading) {
     return (
       <div className="flex min-h-screen items-center justify-center">
@@ -747,7 +739,6 @@
       </div>
     );
   }
->>>>>>> 94e9e086
 
   if (!user) {
     return null;
@@ -756,7 +747,6 @@
   const role: User["role"] = user.role;
 
   return (
-<<<<<<< HEAD
     <div className="space-y-6">
       <div className="grid grid-cols-1 gap-4 md:grid-cols-3">
         <div className="rounded-xl bg-gradient-to-br from-green-500 to-green-600 p-6 text-white">
@@ -2010,7 +2000,18 @@
                   Payment Settings
                 </button>
               </div>
-=======
+            </div>
+            {activeTab === "dashboard" && (
+              <AdminPaymentDashboard creatorPayments={creatorPayments} companyPayouts={companyPayouts} />
+            )}
+            {activeTab === "settings" && <AdminPaymentSettings />}
+          </>
+        )}
+      </div>
+    </div>
+  );
+}
+
     <div className="min-h-screen bg-gray-50 p-6">
       <div className="mx-auto max-w-7xl space-y-6">
         <div>
@@ -2128,7 +2129,6 @@
                   Payment Settings
                 </button>
               </div>
->>>>>>> 94e9e086
             </div>
             {activeTab === "dashboard" && (
               <AdminPaymentDashboard creatorPayments={creatorPayments} companyPayouts={companyPayouts} />
@@ -2139,4 +2139,4 @@
       </div>
     </div>
   );
-}
+}