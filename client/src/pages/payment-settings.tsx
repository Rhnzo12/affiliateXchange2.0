import { useEffect, useMemo, useState } from "react";
import { useAuth } from "@/hooks/useAuth";
import { useToast } from "@/hooks/use-toast";
import { useMutation, useQuery } from "@tanstack/react-query";
import { apiRequest, queryClient } from "@/lib/queryClient";
import { isUnauthorizedError } from "@/lib/authUtils";
import { Button } from "@/components/ui/button";
import { Input } from "@/components/ui/input";
import { Label } from "@/components/ui/label";
import { Badge } from "@/components/ui/badge";
import { Switch } from "@/components/ui/switch";
import {
  Select,
  SelectContent,
  SelectItem,
  SelectTrigger,
  SelectValue,
} from "@/components/ui/select";
import {
  AlertTriangle,
  CheckCircle,
  Clock,
  CreditCard,
  DollarSign,
  Download,
  Filter,
  Send,
  TrendingUp,
  Users,
  XCircle,
} from "lucide-react";

import type { User } from "@shared/schema";

type PaymentStatus =
  | "pending"
  | "processing"
  | "completed"
  | "failed"
  | "refunded";

type CreatorPayment = {
  id: string;
  offerId: string;
  companyId: string;
  grossAmount: string;
  platformFeeAmount: string;
  stripeFeeAmount: string;
  netAmount: string;
  status: PaymentStatus;
  paymentMethod?: string;
  description?: string;
  completedAt?: string;
  createdAt: string;
};

type PaymentMethod = {
  id: number;
  payoutMethod: string;
  payoutEmail?: string;
  bankRoutingNumber?: string;
  bankAccountNumber?: string;
  paypalEmail?: string;
  cryptoWalletAddress?: string;
  cryptoNetwork?: string;
  isDefault?: boolean;
};

type AdminFundingMethod = {
  id: number;
  name: string;
  type: "bank" | "wallet" | "card";
  last4: string;
  status: "active" | "pending" | "disabled";
  isPrimary?: boolean;
};

const statusConfig: Record<PaymentStatus, { bg: string; text: string; icon: typeof Clock; label: string }> = {
  pending: { bg: "bg-yellow-100", text: "text-yellow-800", icon: Clock, label: "Pending" },
  processing: { bg: "bg-blue-100", text: "text-blue-800", icon: Clock, label: "Processing" },
  completed: { bg: "bg-green-100", text: "text-green-800", icon: CheckCircle, label: "Completed" },
  failed: { bg: "bg-red-100", text: "text-red-800", icon: XCircle, label: "Failed" },
  refunded: { bg: "bg-gray-100", text: "text-gray-800", icon: AlertTriangle, label: "Refunded" },
};

function StatusBadge({ status }: { status: PaymentStatus }) {
  const config = statusConfig[status];
  const Icon = config.icon;
  return (
    <span
      className={`inline-flex items-center gap-1 px-2.5 py-0.5 rounded-full text-xs font-medium ${config.bg} ${config.text}`}
    >
      <Icon className="w-3 h-3" />
      {config.label}
    </span>
  );
}

function CreatorOverview({ payments }: { payments: CreatorPayment[] }) {
  const { totalEarnings, pendingEarnings, completedEarnings } = useMemo(() => {
    const totals = payments.reduce(
      (acc, payment) => {
        const amount = parseFloat(payment.netAmount);
        acc.totalEarnings += amount;
        if (payment.status === "completed") {
          acc.completedEarnings += amount;
        }
        if (payment.status === "pending" || payment.status === "processing") {
          acc.pendingEarnings += amount;
        }
        return acc;
      },
      { totalEarnings: 0, pendingEarnings: 0, completedEarnings: 0 }
    );

    return totals;
  }, [payments]);

<<<<<<< HEAD

=======
>>>>>>> fb97a5b6
  return (
    <div className="space-y-6">
      <div className="grid grid-cols-1 gap-4 md:grid-cols-3">
        <div className="rounded-xl bg-gradient-to-br from-green-500 to-green-600 p-6 text-white">
          <div className="mb-2 flex items-center justify-between">
            <span className="text-sm text-green-100">Total Earnings</span>
            <DollarSign className="h-5 w-5 text-green-100" />
          </div>
          <div className="text-3xl font-bold">${totalEarnings.toFixed(2)}</div>
          <div className="mt-1 text-xs text-green-100">All-time</div>
        </div>

        <div className="rounded-xl border-2 border-gray-200 bg-white p-6">
          <div className="mb-2 flex items-center justify-between">
            <span className="text-sm text-gray-600">Pending</span>
            <Clock className="h-5 w-5 text-yellow-500" />
          </div>
          <div className="text-3xl font-bold text-gray-900">${pendingEarnings.toFixed(2)}</div>
          <div className="mt-1 text-xs text-gray-500">Awaiting payment</div>
        </div>

        <div className="rounded-xl border-2 border-gray-200 bg-white p-6">
          <div className="mb-2 flex items-center justify-between">
            <span className="text-sm text-gray-600">Paid Out</span>
            <CheckCircle className="h-5 w-5 text-green-500" />
          </div>
          <div className="text-3xl font-bold text-gray-900">${completedEarnings.toFixed(2)}</div>
          <div className="mt-1 text-xs text-gray-500">Completed payments</div>
        </div>
      </div>

      <div className="overflow-hidden rounded-xl border-2 border-gray-200 bg-white">
        <div className="border-b border-gray-200 p-6">
          <div className="flex items-center justify-between">
            <h3 className="text-lg font-bold text-gray-900">Payment History</h3>
            <Button variant="outline" size="sm">
              <Download className="mr-2 h-4 w-4" />
              Export
            </Button>
          </div>
        </div>
        <div className="overflow-x-auto">
          {payments.length === 0 ? (
            <div className="py-12 text-center">
              <p className="text-gray-500">No payment history yet</p>
            </div>
          ) : (
            <table className="w-full">
              <thead className="bg-gray-50">
                <tr>
                  <th className="px-6 py-3 text-left text-xs font-medium uppercase tracking-wider text-gray-500">
                    ID
                  </th>
                  <th className="px-6 py-3 text-left text-xs font-medium uppercase tracking-wider text-gray-500">
                    Description
                  </th>
                  <th className="px-6 py-3 text-left text-xs font-medium uppercase tracking-wider text-gray-500">
                    Gross
                  </th>
                  <th className="px-6 py-3 text-left text-xs font-medium uppercase tracking-wider text-gray-500">
                    Platform Fee (4%)
                  </th>
                  <th className="px-6 py-3 text-left text-xs font-medium uppercase tracking-wider text-gray-500">
                    Processing (3%)
                  </th>
                  <th className="px-6 py-3 text-left text-xs font-medium uppercase tracking-wider text-gray-500">
                    Net Amount
                  </th>
                  <th className="px-6 py-3 text-left text-xs font-medium uppercase tracking-wider text-gray-500">
                    Status
                  </th>
                  <th className="px-6 py-3 text-left text-xs font-medium uppercase tracking-wider text-gray-500">
                    Date
                  </th>
                </tr>
              </thead>
              <tbody className="divide-y divide-gray-200 bg-white">
                {payments.map((payment) => (
                  <tr key={payment.id} className="transition hover:bg-gray-50">
                    <td className="whitespace-nowrap px-6 py-4 text-sm font-medium text-gray-900">
                      {payment.id.slice(0, 8)}...
                    </td>
                    <td className="whitespace-nowrap px-6 py-4 text-sm text-gray-900">
                      {payment.description || "Payment"}
                    </td>
                    <td className="whitespace-nowrap px-6 py-4 text-sm font-medium text-gray-900">
                      ${parseFloat(payment.grossAmount).toFixed(2)}
                    </td>
                    <td className="whitespace-nowrap px-6 py-4 text-sm text-red-600">
                      -${parseFloat(payment.platformFeeAmount).toFixed(2)}
                    </td>
                    <td className="whitespace-nowrap px-6 py-4 text-sm text-red-600">
                      -${parseFloat(payment.stripeFeeAmount).toFixed(2)}
                    </td>
                    <td className="whitespace-nowrap px-6 py-4 text-sm font-bold text-green-600">
                      ${parseFloat(payment.netAmount).toFixed(2)}
                    </td>
                    <td className="whitespace-nowrap px-6 py-4">
                      <StatusBadge status={payment.status} />
                    </td>
                    <td className="whitespace-nowrap px-6 py-4 text-sm text-gray-600">
                      {payment.completedAt
                        ? new Date(payment.completedAt).toLocaleDateString()
                        : new Date(payment.createdAt).toLocaleDateString()}
                    </td>
                  </tr>
                ))}
              </tbody>
            </table>
          )}
        </div>
      </div>
    </div>
  );
}

function CreatorPaymentSettings({
  paymentMethods,
  payoutMethod,
  setPayoutMethod,
  payoutEmail,
  setPayoutEmail,
  bankRoutingNumber,
  setBankRoutingNumber,
  bankAccountNumber,
  setBankAccountNumber,
  paypalEmail,
  setPaypalEmail,
  cryptoWalletAddress,
  setCryptoWalletAddress,
  cryptoNetwork,
  setCryptoNetwork,
  onAddPaymentMethod,
  isSubmitting,
}: {
  paymentMethods?: PaymentMethod[];
  payoutMethod: string;
  setPayoutMethod: (method: string) => void;
  payoutEmail: string;
  setPayoutEmail: (value: string) => void;
  bankRoutingNumber: string;
  setBankRoutingNumber: (value: string) => void;
  bankAccountNumber: string;
  setBankAccountNumber: (value: string) => void;
  paypalEmail: string;
  setPaypalEmail: (value: string) => void;
  cryptoWalletAddress: string;
  setCryptoWalletAddress: (value: string) => void;
  cryptoNetwork: string;
  setCryptoNetwork: (value: string) => void;
  onAddPaymentMethod: () => void;
  isSubmitting: boolean;
}) {
  const isAddDisabled =
    isSubmitting ||
    (payoutMethod === "etransfer" && !payoutEmail) ||
    (payoutMethod === "wire" && (!bankRoutingNumber || !bankAccountNumber)) ||
    (payoutMethod === "paypal" && !paypalEmail) ||
    (payoutMethod === "crypto" && (!cryptoWalletAddress || !cryptoNetwork));

  const getDisplayValue = (method: PaymentMethod) => {
    if (method.payoutMethod === "etransfer") return method.payoutEmail;
    if (method.payoutMethod === "wire") return `****${method.bankAccountNumber?.slice(-4)}`;
    if (method.payoutMethod === "paypal") return method.paypalEmail;
    if (method.payoutMethod === "crypto") return `${method.cryptoWalletAddress?.slice(0, 6)}...`;
    return undefined;
  };

  return (
    <div className="space-y-6">
      <div className="rounded-xl border-2 border-gray-200 bg-white p-6">
        <h3 className="text-lg font-bold text-gray-900">Payment Methods</h3>
        {!paymentMethods || paymentMethods.length === 0 ? (
          <div className="mt-6 text-center">
            <DollarSign className="mx-auto mb-4 h-12 w-12 text-gray-400" />
            <p className="text-gray-600">No payment methods yet</p>
            <p className="mt-1 text-sm text-gray-500">Add a payment method to receive payouts</p>
          </div>
        ) : (
          <div className="mt-6 space-y-4">
            {paymentMethods.map((method) => (
              <div
                key={method.id}
                className="flex items-center justify-between rounded-lg border-2 border-gray-200 p-4"
              >
                <div className="flex items-center gap-4">
                  <CreditCard className="h-5 w-5 text-gray-400" />
                  <div>
                    <div className="font-medium capitalize text-gray-900">
                      {method.payoutMethod.replace("_", " ")}
                    </div>
                    <div className="text-sm text-gray-600">{getDisplayValue(method)}</div>
                  </div>
                </div>
                <div className="flex items-center gap-2">
                  {method.isDefault && <Badge>Default</Badge>}
                </div>
              </div>
            ))}
          </div>
        )}
      </div>

      <div className="rounded-xl border-2 border-gray-200 bg-white p-6">
        <h3 className="text-lg font-bold text-gray-900">Add Payment Method</h3>
        <div className="mt-4 space-y-4">
          <div className="space-y-2">
            <Label htmlFor="method">Payout Method</Label>
            <Select value={payoutMethod} onValueChange={setPayoutMethod}>
              <SelectTrigger id="method">
                <SelectValue placeholder="Select method" />
              </SelectTrigger>
              <SelectContent>
                <SelectItem value="etransfer">E-Transfer</SelectItem>
                <SelectItem value="wire">Wire/ACH</SelectItem>
                <SelectItem value="paypal">PayPal</SelectItem>
                <SelectItem value="crypto">Cryptocurrency</SelectItem>
              </SelectContent>
            </Select>
          </div>

          {payoutMethod === "etransfer" && (
            <div className="space-y-2">
              <Label htmlFor="email">Email</Label>
              <Input
                id="email"
                type="email"
                placeholder="your@email.com"
                value={payoutEmail}
                onChange={(e) => setPayoutEmail(e.target.value)}
              />
            </div>
          )}

          {payoutMethod === "wire" && (
            <>
              <div className="space-y-2">
                <Label htmlFor="routing">Bank Routing Number</Label>
                <Input
                  id="routing"
                  placeholder="123456789"
                  value={bankRoutingNumber}
                  onChange={(e) => setBankRoutingNumber(e.target.value)}
                />
              </div>
              <div className="space-y-2">
                <Label htmlFor="account">Bank Account Number</Label>
                <Input
                  id="account"
                  placeholder="123456789012"
                  value={bankAccountNumber}
                  onChange={(e) => setBankAccountNumber(e.target.value)}
                />
              </div>
            </>
          )}

          {payoutMethod === "paypal" && (
            <div className="space-y-2">
              <Label htmlFor="paypal-email">PayPal Email</Label>
              <Input
                id="paypal-email"
                type="email"
                placeholder="your@paypal.com"
                value={paypalEmail}
                onChange={(e) => setPaypalEmail(e.target.value)}
              />
            </div>
          )}

          {payoutMethod === "crypto" && (
            <>
              <div className="space-y-2">
                <Label htmlFor="wallet">Wallet Address</Label>
                <Input
                  id="wallet"
                  placeholder="0x..."
                  value={cryptoWalletAddress}
                  onChange={(e) => setCryptoWalletAddress(e.target.value)}
                />
              </div>
              <div className="space-y-2">
                <Label htmlFor="network">Network</Label>
                <Select value={cryptoNetwork} onValueChange={setCryptoNetwork}>
                  <SelectTrigger id="network">
                    <SelectValue placeholder="Select network" />
                  </SelectTrigger>
                  <SelectContent>
                    <SelectItem value="ethereum">Ethereum (ERC-20)</SelectItem>
                    <SelectItem value="bsc">Binance Smart Chain (BEP-20)</SelectItem>
                    <SelectItem value="polygon">Polygon (MATIC)</SelectItem>
                    <SelectItem value="bitcoin">Bitcoin</SelectItem>
                    <SelectItem value="tron">Tron (TRC-20)</SelectItem>
                  </SelectContent>
                </Select>
              </div>
            </>
          )}

          <Button
            onClick={onAddPaymentMethod}
            disabled={isAddDisabled}
            className="w-full"
          >
            {isSubmitting ? "Adding..." : "Add Payment Method"}
          </Button>
        </div>
      </div>

      <div className="rounded-xl border-2 border-blue-200 bg-blue-50 p-6">
        <h4 className="mb-2 font-bold text-blue-900">Payment Fee Breakdown</h4>
        <div className="space-y-2 text-sm text-blue-800">
          <div className="flex justify-between">
            <span>Platform Fee:</span>
            <span className="font-medium">4% of gross earnings</span>
          </div>
          <div className="flex justify-between">
            <span>Processing Fee:</span>
            <span className="font-medium">3% of gross earnings</span>
          </div>
          <div className="mt-2 flex justify-between border-t-2 border-blue-300 pt-2 font-bold">
            <span>Total Deduction:</span>
            <span>7% of gross earnings</span>
          </div>
        </div>
      </div>
    </div>
  );
}

function CompanyPayoutApproval({ payouts }: { payouts: CreatorPayment[] }) {
  const pendingPayouts = useMemo(
    () => payouts.filter((payout) => payout.status === "pending" || payout.status === "processing"),
    [payouts]
  );

  const totalPendingAmount = pendingPayouts.reduce(
    (sum, payout) => sum + parseFloat(payout.grossAmount),
    0
  );

  return (
    <div className="space-y-6">
      {pendingPayouts.length > 0 && (
        <div className="rounded-xl border-2 border-yellow-200 bg-yellow-50 p-6">
          <div className="mb-3 flex items-center gap-3">
            <AlertTriangle className="h-6 w-6 text-yellow-600" />
            <h3 className="text-lg font-bold text-yellow-900">Pending Approvals</h3>
          </div>
          <p className="text-yellow-800">
            You have {pendingPayouts.length} payout{pendingPayouts.length !== 1 ? "s" : ""} pending approval
            totaling ${totalPendingAmount.toFixed(2)}
          </p>
        </div>
      )}

      <div className="overflow-hidden rounded-xl border-2 border-gray-200 bg-white">
        <div className="border-b border-gray-200 p-6">
          <h3 className="text-lg font-bold text-gray-900">Payout Requests</h3>
        </div>
        <div className="divide-y divide-gray-200">
          {pendingPayouts.length === 0 ? (
            <div className="py-12 text-center">
              <p className="text-gray-500">No pending approvals</p>
            </div>
          ) : (
            pendingPayouts.map((payout) => (
              <div key={payout.id} className="p-6 transition hover:bg-gray-50">
                <div className="mb-4 flex items-start justify-between">
                  <div>
                    <div className="mb-2 flex items-center gap-3">
                      <h4 className="font-bold text-gray-900">
                        {payout.description || `Payment ${payout.id.slice(0, 8)}`}
                      </h4>
                      <StatusBadge status={payout.status} />
                    </div>
                    <p className="text-sm text-gray-600">
                      Created: {new Date(payout.createdAt).toLocaleDateString()}
                    </p>
                  </div>
                  <div className="text-right">
                    <div className="text-2xl font-bold text-gray-900">
                      ${parseFloat(payout.grossAmount).toFixed(2)}
                    </div>
                    <div className="text-xs text-gray-500">Creator payment</div>
                  </div>
                </div>

                <div className="mb-4 rounded-lg bg-gray-50 p-4">
                  <div className="grid grid-cols-1 gap-4 text-sm md:grid-cols-3">
                    <div>
                      <div className="mb-1 text-gray-600">Creator Payment</div>
                      <div className="font-medium text-gray-900">
                        ${parseFloat(payout.grossAmount).toFixed(2)}
                      </div>
                    </div>
                    <div>
                      <div className="mb-1 text-gray-600">Platform Fee (4%)</div>
                      <div className="font-medium text-gray-900">
                        ${parseFloat(payout.platformFeeAmount).toFixed(2)}
                      </div>
                    </div>
                    <div>
                      <div className="mb-1 text-gray-600">Processing (3%)</div>
                      <div className="font-medium text-gray-900">
                        ${parseFloat(payout.stripeFeeAmount).toFixed(2)}
                      </div>
                    </div>
                  </div>
                </div>

                <div className="flex gap-3">
                  <Button className="flex-1 gap-2 bg-green-600 text-white hover:bg-green-700">
                    <CheckCircle className="h-4 w-4" />
                    Approve Payment
                  </Button>
                  <Button className="flex-1 gap-2 bg-red-600 text-white hover:bg-red-700">
                    <XCircle className="h-4 w-4" />
                    Dispute
                  </Button>
                </div>
              </div>
            ))
          )}
        </div>
      </div>
    </div>
  );
}

function CompanyOverview({ payouts }: { payouts: CreatorPayment[] }) {
  const totalPaid = payouts
    .filter((p) => p.status === "completed")
    .reduce((sum, p) => sum + parseFloat(p.grossAmount), 0);

  const pendingAmount = payouts
    .filter((p) => p.status === "pending" || p.status === "processing")
    .reduce((sum, p) => sum + parseFloat(p.grossAmount), 0);

  return (
    <div className="space-y-6">
      <div className="grid grid-cols-1 gap-4 md:grid-cols-3">
        <div className="rounded-xl border-2 border-gray-200 bg-white p-6">
          <div className="mb-2 flex items-center justify-between">
            <span className="text-sm text-gray-600">Total Paid Out</span>
            <Send className="h-5 w-5 text-blue-500" />
          </div>
          <div className="text-3xl font-bold text-gray-900">${totalPaid.toFixed(2)}</div>
          <div className="mt-1 text-xs text-gray-500">All-time</div>
        </div>

        <div className="rounded-xl bg-gradient-to-br from-yellow-500 to-yellow-600 p-6 text-white">
          <div className="mb-2 flex items-center justify-between">
            <span className="text-sm text-yellow-100">Pending</span>
            <Clock className="h-5 w-5 text-yellow-100" />
          </div>
          <div className="text-3xl font-bold">${pendingAmount.toFixed(2)}</div>
          <div className="mt-1 text-xs text-yellow-100">Requires action</div>
        </div>

        <div className="rounded-xl border-2 border-gray-200 bg-white p-6">
          <div className="mb-2 flex items-center justify-between">
            <span className="text-sm text-gray-600">Total Payments</span>
            <Users className="h-5 w-5 text-purple-500" />
          </div>
          <div className="text-3xl font-bold text-gray-900">{payouts.length}</div>
          <div className="mt-1 text-xs text-gray-500">All transactions</div>
        </div>
      </div>

      <div className="overflow-hidden rounded-xl border-2 border-gray-200 bg-white">
        <div className="border-b border-gray-200 p-6">
          <div className="flex items-center justify-between">
            <h3 className="text-lg font-bold text-gray-900">Payment History</h3>
            <Button variant="outline" size="sm">
              <Download className="mr-2 h-4 w-4" />
              Export
            </Button>
          </div>
        </div>
        <div className="overflow-x-auto">
          {payouts.length === 0 ? (
            <div className="py-12 text-center">
              <p className="text-gray-500">No payment history yet</p>
            </div>
          ) : (
            <table className="w-full">
              <thead className="bg-gray-50">
                <tr>
                  <th className="px-6 py-3 text-left text-xs font-medium uppercase tracking-wider text-gray-500">
                    ID
                  </th>
                  <th className="px-6 py-3 text-left text-xs font-medium uppercase tracking-wider text-gray-500">
                    Description
                  </th>
                  <th className="px-6 py-3 text-left text-xs font-medium uppercase tracking-wider text-gray-500">
                    Creator Earnings
                  </th>
                  <th className="px-6 py-3 text-left text-xs font-medium uppercase tracking-wider text-gray-500">
                    Fees
                  </th>
                  <th className="px-6 py-3 text-left text-xs font-medium uppercase tracking-wider text-gray-500">
                    Status
                  </th>
                  <th className="px-6 py-3 text-left text-xs font-medium uppercase tracking-wider text-gray-500">
                    Date
                  </th>
                </tr>
              </thead>
              <tbody className="divide-y divide-gray-200 bg-white">
                {payouts.map((payout) => (
                  <tr key={payout.id} className="transition hover:bg-gray-50">
                    <td className="whitespace-nowrap px-6 py-4 text-sm font-medium text-gray-900">
                      {payout.id.slice(0, 8)}...
                    </td>
                    <td className="whitespace-nowrap px-6 py-4 text-sm text-gray-900">
                      {payout.description || "Payment"}
                    </td>
                    <td className="whitespace-nowrap px-6 py-4 text-sm font-medium text-gray-900">
                      ${parseFloat(payout.grossAmount).toFixed(2)}
                    </td>
                    <td className="whitespace-nowrap px-6 py-4 text-sm text-gray-600">
                      ${(parseFloat(payout.platformFeeAmount) + parseFloat(payout.stripeFeeAmount)).toFixed(2)}
                    </td>
                    <td className="whitespace-nowrap px-6 py-4">
                      <StatusBadge status={payout.status} />
                    </td>
                    <td className="whitespace-nowrap px-6 py-4 text-sm text-gray-600">
                      {payout.completedAt
                        ? new Date(payout.completedAt).toLocaleDateString()
                        : new Date(payout.createdAt).toLocaleDateString()}
                    </td>
                  </tr>
                ))}
              </tbody>
            </table>
          )}
        </div>
      </div>
    </div>
  );
}

function AdminPaymentDashboard({
  creatorPayments,
  companyPayouts,
}: {
  creatorPayments: CreatorPayment[];
  companyPayouts: CreatorPayment[];
}) {
  const allPayments = useMemo(
    () => [...creatorPayments, ...companyPayouts],
    [creatorPayments, companyPayouts]
  );

  const totalPlatformRevenue = allPayments.reduce((sum, payment) => {
    return sum + parseFloat(payment.platformFeeAmount) + parseFloat(payment.stripeFeeAmount);
  }, 0);

  const totalGMV = allPayments.reduce((sum, payment) => {
    return sum + parseFloat(payment.grossAmount);
  }, 0);

  const pendingCount = allPayments.filter(
    (p) => p.status === "pending" || p.status === "processing"
  ).length;

  return (
    <div className="space-y-6">
      <div className="grid grid-cols-1 gap-4 md:grid-cols-4">
        <div className="rounded-xl bg-gradient-to-br from-purple-500 to-purple-600 p-6 text-white">
          <div className="mb-2 flex items-center justify-between">
            <span className="text-sm text-purple-100">Platform Revenue</span>
            <TrendingUp className="h-5 w-5 text-purple-100" />
          </div>
          <div className="text-3xl font-bold">${totalPlatformRevenue.toFixed(2)}</div>
          <div className="mt-1 text-xs text-purple-100">7% of GMV</div>
        </div>

        <div className="rounded-xl border-2 border-gray-200 bg-white p-6">
          <div className="mb-2 flex items-center justify-between">
            <span className="text-sm text-gray-600">Total GMV</span>
            <DollarSign className="h-5 w-5 text-green-500" />
          </div>
          <div className="text-3xl font-bold text-gray-900">${totalGMV.toFixed(2)}</div>
          <div className="mt-1 text-xs text-gray-500">Gross merchandise value</div>
        </div>

        <div className="rounded-xl border-2 border-gray-200 bg-white p-6">
          <div className="mb-2 flex items-center justify-between">
            <span className="text-sm text-gray-600">Total Transactions</span>
            <Send className="h-5 w-5 text-blue-500" />
          </div>
          <div className="text-3xl font-bold text-gray-900">{allPayments.length}</div>
          <div className="mt-1 text-xs text-gray-500">All-time</div>
        </div>

        <div className="rounded-xl bg-gradient-to-br from-yellow-500 to-yellow-600 p-6 text-white">
          <div className="mb-2 flex items-center justify-between">
            <span className="text-sm text-yellow-100">Pending</span>
            <Clock className="h-5 w-5 text-yellow-100" />
          </div>
          <div className="text-3xl font-bold">{pendingCount}</div>
          <div className="mt-1 text-xs text-yellow-100">Awaiting processing</div>
        </div>
      </div>

      <div className="overflow-hidden rounded-xl border-2 border-gray-200 bg-white">
        <div className="flex items-center justify-between border-b border-gray-200 p-6">
          <div>
            <h3 className="text-lg font-bold text-gray-900">All Transactions</h3>
            <p className="mt-1 text-sm text-gray-600">Complete platform payment history</p>
          </div>
          <div className="flex gap-2">
            <Button variant="outline" className="gap-2">
              <Filter className="h-4 w-4" />
              Filter
            </Button>
            <Button variant="outline" className="gap-2">
              <Download className="h-4 w-4" />
              Export CSV
            </Button>
          </div>
        </div>
        <div className="overflow-x-auto">
          {allPayments.length === 0 ? (
            <div className="py-12 text-center">
              <p className="text-gray-500">No payment data available</p>
            </div>
          ) : (
            <table className="w-full">
              <thead className="bg-gray-50">
                <tr>
                  <th className="px-6 py-3 text-left text-xs font-medium uppercase tracking-wider text-gray-500">
                    Transaction ID
                  </th>
                  <th className="px-6 py-3 text-left text-xs font-medium uppercase tracking-wider text-gray-500">
                    Description
                  </th>
                  <th className="px-6 py-3 text-left text-xs font-medium uppercase tracking-wider text-gray-500">
                    Gross
                  </th>
                  <th className="px-6 py-3 text-left text-xs font-medium uppercase tracking-wider text-gray-500">
                    Platform Fee
                  </th>
                  <th className="px-6 py-3 text-left text-xs font-medium uppercase tracking-wider text-gray-500">
                    Net
                  </th>
                  <th className="px-6 py-3 text-left text-xs font-medium uppercase tracking-wider text-gray-500">
                    Status
                  </th>
                  <th className="px-6 py-3 text-left text-xs font-medium uppercase tracking-wider text-gray-500">
                    Date
                  </th>
                </tr>
              </thead>
              <tbody className="divide-y divide-gray-200 bg-white">
                {allPayments.map((payment) => (
                  <tr key={payment.id} className="transition hover:bg-gray-50">
                    <td className="whitespace-nowrap px-6 py-4 text-sm font-medium text-gray-900">
                      {payment.id.slice(0, 8)}...
                    </td>
                    <td className="whitespace-nowrap px-6 py-4 text-sm text-gray-900">
                      {payment.description || "Payment"}
                    </td>
                    <td className="whitespace-nowrap px-6 py-4 text-sm font-medium text-gray-900">
                      ${parseFloat(payment.grossAmount).toFixed(2)}
                    </td>
                    <td className="whitespace-nowrap px-6 py-4 text-sm font-medium text-purple-600">
                      ${(parseFloat(payment.platformFeeAmount) + parseFloat(payment.stripeFeeAmount)).toFixed(2)}
                    </td>
                    <td className="whitespace-nowrap px-6 py-4 text-sm font-medium text-green-600">
                      ${parseFloat(payment.netAmount).toFixed(2)}
                    </td>
                    <td className="whitespace-nowrap px-6 py-4">
                      <StatusBadge status={payment.status} />
                    </td>
                    <td className="whitespace-nowrap px-6 py-4 text-sm text-gray-600">
                      {payment.completedAt
                        ? new Date(payment.completedAt).toLocaleDateString()
                        : new Date(payment.createdAt).toLocaleDateString()}
                    </td>
                  </tr>
                ))}
              </tbody>
            </table>
          )}
        </div>
      </div>
    </div>
  );
}

function AdminPaymentSettings() {
  const [settlementSchedule, setSettlementSchedule] = useState("weekly");
  const [reservePercentage, setReservePercentage] = useState("10");
  const [minimumBalance, setMinimumBalance] = useState("5000");
  const [autoDisburse, setAutoDisburse] = useState(true);
  const [notificationEmail, setNotificationEmail] = useState("finance@creatorlink.com");
  const [escalationEmail, setEscalationEmail] = useState("compliance@creatorlink.com");
  const [includeReports, setIncludeReports] = useState(true);

  const adminFundingMethods: AdminFundingMethod[] = [
    {
      id: 1,
      name: "Primary Operating Account",
      type: "bank",
      last4: "4321",
      status: "active",
      isPrimary: true,
    },
    {
      id: 2,
      name: "Reserve Treasury Wallet",
      type: "wallet",
      last4: "9fae",
      status: "active",
    },
    {
      id: 3,
      name: "Backup Settlement Card",
      type: "card",
      last4: "7788",
      status: "pending",
    },
  ];

  const typeLabels: Record<AdminFundingMethod["type"], string> = {
    bank: "Bank Account",
    wallet: "Custody Wallet",
    card: "Corporate Card",
  };

  const statusStyles: Record<AdminFundingMethod["status"], string> = {
    active: "bg-green-100 text-green-800",
    pending: "bg-yellow-100 text-yellow-800",
    disabled: "bg-gray-100 text-gray-600",
  };

  return (
    <div className="space-y-6">
      <div className="rounded-xl border-2 border-gray-200 bg-white p-6">
        <div className="mb-6">
          <h3 className="text-lg font-bold text-gray-900">Disbursement Controls</h3>
          <p className="mt-1 text-sm text-gray-600">
            Configure how platform-wide payouts are released to creators and external partners.
          </p>
        </div>

        <div className="grid grid-cols-1 gap-6 md:grid-cols-2">
          <div className="space-y-2">
            <Label htmlFor="admin-settlement-schedule">Settlement Schedule</Label>
            <Select value={settlementSchedule} onValueChange={setSettlementSchedule}>
              <SelectTrigger id="admin-settlement-schedule">
                <SelectValue placeholder="Select schedule" />
              </SelectTrigger>
              <SelectContent>
                <SelectItem value="daily">Daily</SelectItem>
                <SelectItem value="weekly">Weekly</SelectItem>
                <SelectItem value="biweekly">Bi-weekly</SelectItem>
                <SelectItem value="monthly">Monthly</SelectItem>
              </SelectContent>
            </Select>
            <p className="text-xs text-gray-500">
              Determines how frequently approved creator payments are bundled for release.
            </p>
          </div>

          <div className="space-y-2">
            <Label htmlFor="admin-reserve-percentage">Platform Reserve %</Label>
            <Input
              id="admin-reserve-percentage"
              type="number"
              min={0}
              max={50}
              value={reservePercentage}
              onChange={(event) => setReservePercentage(event.target.value)}
            />
            <p className="text-xs text-gray-500">
              Holdback applied to every payout to maintain compliance and risk buffers.
            </p>
          </div>

          <div className="space-y-2">
            <Label htmlFor="admin-minimum-balance">Minimum Operating Balance ($)</Label>
            <Input
              id="admin-minimum-balance"
              type="number"
              min={0}
              step="100"
              value={minimumBalance}
              onChange={(event) => setMinimumBalance(event.target.value)}
            />
            <p className="text-xs text-gray-500">
              Payouts pause automatically if platform funds fall below this threshold.
            </p>
          </div>

          <div className="space-y-2">
            <Label className="text-sm font-medium text-gray-700">Automatic Disbursement</Label>
            <div className="flex items-center justify-between rounded-lg border border-gray-200 p-4">
              <div>
                <p className="text-sm font-medium text-gray-900">Enable auto-processing</p>
                <p className="text-xs text-gray-500">
                  When disabled, finance must manually trigger every payout batch.
                </p>
              </div>
              <Switch checked={autoDisburse} onCheckedChange={setAutoDisburse} aria-label="Toggle automatic disbursement" />
            </div>
          </div>
        </div>

        <div className="mt-6 flex flex-col gap-3 sm:flex-row sm:items-center sm:justify-end">
          <Button className="bg-blue-600 text-white hover:bg-blue-700">Update Disbursement Policy</Button>
          <span className="text-xs text-gray-500">
            Last reviewed 2 days ago by Finance Ops.
          </span>
        </div>
      </div>

      <div className="rounded-xl border-2 border-gray-200 bg-white p-6">
        <div className="mb-6 flex items-center justify-between">
          <div>
            <h3 className="text-lg font-bold text-gray-900">Platform Funding Accounts</h3>
            <p className="mt-1 text-sm text-gray-600">
              Manage the accounts used to fund creator payouts and collect platform fees.
            </p>
          </div>
          <Button variant="outline">Add Funding Source</Button>
        </div>

        <div className="space-y-4">
          {adminFundingMethods.map((method) => (
            <div key={method.id} className="flex flex-col gap-4 rounded-lg border border-gray-200 p-4 sm:flex-row sm:items-center sm:justify-between">
              <div>
                <div className="text-sm font-medium text-gray-900">{method.name}</div>
                <div className="text-xs uppercase tracking-wide text-gray-500">
                  {typeLabels[method.type]} · Ending in {method.last4}
                </div>
              </div>
              <div className="flex items-center gap-2">
                {method.isPrimary && <Badge>Primary</Badge>}
                <span className={`rounded-full px-2.5 py-0.5 text-xs font-medium ${statusStyles[method.status]}`}>
                  {method.status === "active"
                    ? "Active"
                    : method.status === "pending"
                    ? "Pending Verification"
                    : "Disabled"}
                </span>
                <Button variant="ghost" size="sm">
                  Manage
                </Button>
              </div>
            </div>
          ))}
        </div>
      </div>

      <div className="rounded-xl border-2 border-gray-200 bg-white p-6">
        <div className="mb-6">
          <h3 className="text-lg font-bold text-gray-900">Notifications & Escalation</h3>
          <p className="mt-1 text-sm text-gray-600">
            Control who is notified when payouts process, fail, or require manual review.
          </p>
        </div>

        <div className="grid grid-cols-1 gap-6 md:grid-cols-2">
          <div className="space-y-2">
            <Label htmlFor="admin-notification-email">Primary Finance Contact</Label>
            <Input
              id="admin-notification-email"
              type="email"
              value={notificationEmail}
              onChange={(event) => setNotificationEmail(event.target.value)}
            />
            <p className="text-xs text-gray-500">Daily settlement summaries are delivered to this inbox.</p>
          </div>

          <div className="space-y-2">
            <Label htmlFor="admin-escalation-email">Escalation Contact</Label>
            <Input
              id="admin-escalation-email"
              type="email"
              value={escalationEmail}
              onChange={(event) => setEscalationEmail(event.target.value)}
            />
            <p className="text-xs text-gray-500">Disputes and compliance holds are routed here for fast action.</p>
          </div>

          <div className="space-y-2">
            <Label className="text-sm font-medium text-gray-700">Attach financial reports</Label>
            <div className="flex items-center justify-between rounded-lg border border-gray-200 p-4">
              <div>
                <p className="text-sm font-medium text-gray-900">Include CSV exports in alerts</p>
                <p className="text-xs text-gray-500">Automate weekly payout exports for accounting reconciliation.</p>
              </div>
              <Switch
                checked={includeReports}
                onCheckedChange={setIncludeReports}
                aria-label="Toggle report attachments"
              />
            </div>
          </div>

          <div className="space-y-2">
            <Label className="text-sm font-medium text-gray-700">SMS escalation</Label>
            <div className="flex items-center justify-between rounded-lg border border-gray-200 p-4">
              <div>
                <p className="text-sm font-medium text-gray-900">Trigger SMS on payout failures</p>
                <p className="text-xs text-gray-500">Sends texts to the escalation contact when urgent action is required.</p>
              </div>
              <Switch aria-label="Toggle SMS escalation" defaultChecked />
            </div>
          </div>
        </div>

        <div className="mt-6 flex justify-end">
          <Button className="bg-blue-600 text-white hover:bg-blue-700">Save Notification Preferences</Button>
        </div>
      </div>
    </div>
  );
}

export default function PaymentSettings() {
  const { toast } = useToast();
  const { user, isAuthenticated, isLoading } = useAuth();
  const [activeTab, setActiveTab] = useState<"overview" | "settings" | "approvals" | "dashboard">("overview");

  const [payoutMethod, setPayoutMethod] = useState("etransfer");
  const [payoutEmail, setPayoutEmail] = useState("");
  const [bankRoutingNumber, setBankRoutingNumber] = useState("");
  const [bankAccountNumber, setBankAccountNumber] = useState("");
  const [paypalEmail, setPaypalEmail] = useState("");
  const [cryptoWalletAddress, setCryptoWalletAddress] = useState("");
  const [cryptoNetwork, setCryptoNetwork] = useState("");

  useEffect(() => {
    if (!isLoading && !isAuthenticated) {
      toast({
        title: "Unauthorized",
        description: "You are logged out. Logging in again...",
        variant: "destructive",
      });
      setTimeout(() => {
        window.location.href = "/api/login";
      }, 500);
    }
  }, [isAuthenticated, isLoading, toast]);

  useEffect(() => {
    if (user?.role === "company" || user?.role === "creator") {
      setActiveTab("overview");
      return;
    }
    if (user?.role === "admin") {
      setActiveTab("dashboard");
    }
  }, [user?.role]);

  // Fetch payment methods
  const { data: paymentMethods } = useQuery<PaymentMethod[]>({
    queryKey: ["/api/payment-settings"],
    enabled: isAuthenticated,
  });

  // Fetch payments based on user role
  const { data: creatorPayments = [] } = useQuery<CreatorPayment[]>({
    queryKey: ["/api/payments/creator"],
    enabled: isAuthenticated && user?.role === "creator",
  });

  const { data: companyPayments = [] } = useQuery<CreatorPayment[]>({
    queryKey: ["/api/payments/company"],
    enabled: isAuthenticated && user?.role === "company",
  });

  const { data: allPayments = [] } = useQuery<CreatorPayment[]>({
    queryKey: ["/api/payments/all"],
    enabled: isAuthenticated && user?.role === "admin",
  });

  const addPaymentMethodMutation = useMutation({
    mutationFn: async () => {
      const payload: Record<string, string> = { payoutMethod };

      if (payoutMethod === "etransfer") {
        payload.payoutEmail = payoutEmail;
      } else if (payoutMethod === "wire") {
        payload.bankRoutingNumber = bankRoutingNumber;
        payload.bankAccountNumber = bankAccountNumber;
      } else if (payoutMethod === "paypal") {
        payload.paypalEmail = paypalEmail;
      } else if (payoutMethod === "crypto") {
        payload.cryptoWalletAddress = cryptoWalletAddress;
        payload.cryptoNetwork = cryptoNetwork;
      }

      return await apiRequest("POST", "/api/payment-settings", payload);
    },
    onSuccess: () => {
      queryClient.invalidateQueries({ queryKey: ["/api/payment-settings"] });
      toast({
        title: "Success",
        description: "Payment method added successfully",
      });
      setPayoutEmail("");
      setBankRoutingNumber("");
      setBankAccountNumber("");
      setPaypalEmail("");
      setCryptoWalletAddress("");
      setCryptoNetwork("");
    },
    onError: (error: Error) => {
      if (isUnauthorizedError(error)) {
        toast({
          title: "Unauthorized",
          description: "You are logged out. Logging in again...",
          variant: "destructive",
        });
        setTimeout(() => {
          window.location.href = "/api/login";
        }, 500);
        return;
      }
      toast({
        title: "Error",
        description: "Failed to add payment method",
        variant: "destructive",
      });
    },
  });

  if (isLoading) {
    return (
      <div className="flex min-h-screen items-center justify-center">
        <div className="text-lg animate-pulse">Loading...</div>
      </div>
    );
  }

  if (!user) {
    return null;
  }

  const role: User["role"] = user.role;

  return (
    <div className="min-h-screen bg-gray-50 p-6">
      <div className="mx-auto max-w-7xl space-y-6">
        <div>
          <h1 className="text-3xl font-bold text-gray-900">Payment Management</h1>
          <p className="mt-1 text-gray-600">Manage your payments and payouts</p>
        </div>

        {role === "creator" && (
          <>
            <div className="overflow-hidden rounded-xl border-2 border-gray-200 bg-white">
              <div className="flex border-b border-gray-200">
                <button
                  onClick={() => setActiveTab("overview")}
                  className={`px-6 py-4 text-sm font-medium transition-colors ${
                    activeTab === "overview"
                      ? "border-b-2 border-blue-600 text-blue-600"
                      : "text-gray-600 hover:text-gray-900"
                  }`}
                >
                  Payment History
                </button>
                <button
                  onClick={() => setActiveTab("settings")}
                  className={`px-6 py-4 text-sm font-medium transition-colors ${
                    activeTab === "settings"
                      ? "border-b-2 border-blue-600 text-blue-600"
                      : "text-gray-600 hover:text-gray-900"
                  }`}
                >
                  Payment Methods
                </button>
              </div>
            </div>
            {activeTab === "overview" && <CreatorOverview payments={creatorPayments} />}
            {activeTab === "settings" && (
              <CreatorPaymentSettings
                paymentMethods={paymentMethods}
                payoutMethod={payoutMethod}
                setPayoutMethod={setPayoutMethod}
                payoutEmail={payoutEmail}
                setPayoutEmail={setPayoutEmail}
                bankRoutingNumber={bankRoutingNumber}
                setBankRoutingNumber={setBankRoutingNumber}
                bankAccountNumber={bankAccountNumber}
                setBankAccountNumber={setBankAccountNumber}
                paypalEmail={paypalEmail}
                setPaypalEmail={setPaypalEmail}
                cryptoWalletAddress={cryptoWalletAddress}
                setCryptoWalletAddress={setCryptoWalletAddress}
                cryptoNetwork={cryptoNetwork}
                setCryptoNetwork={setCryptoNetwork}
                onAddPaymentMethod={() => addPaymentMethodMutation.mutate()}
                isSubmitting={addPaymentMethodMutation.isPending}
              />
            )}
          </>
        )}

        {role === "company" && (
          <>
            <div className="overflow-hidden rounded-xl border-2 border-gray-200 bg-white">
              <div className="flex border-b border-gray-200">
                <button
                  onClick={() => setActiveTab("overview")}
                  className={`px-6 py-4 text-sm font-medium transition-colors ${
                    activeTab === "overview"
                      ? "border-b-2 border-blue-600 text-blue-600"
                      : "text-gray-600 hover:text-gray-900"
                  }`}
                >
                  Overview
                </button>
                <button
                  onClick={() => setActiveTab("approvals")}
                  className={`relative px-6 py-4 text-sm font-medium transition-colors ${
                    activeTab === "approvals"
                      ? "border-b-2 border-blue-600 text-blue-600"
                      : "text-gray-600 hover:text-gray-900"
                  }`}
                >
                  Pending Approvals
                  {companyPayments.filter((p) => p.status === "pending" || p.status === "processing").length > 0 && (
                    <span className="ml-2 inline-flex items-center rounded-full bg-yellow-100 px-2 py-0.5 text-xs font-bold text-yellow-800">
                      {companyPayments.filter((p) => p.status === "pending" || p.status === "processing").length}
                    </span>
                  )}
                </button>
              </div>
            </div>
            {activeTab === "overview" && <CompanyOverview payouts={companyPayments} />}
            {activeTab === "approvals" && <CompanyPayoutApproval payouts={companyPayments} />}
          </>
        )}

        {role === "admin" && (
          <>
            <div className="overflow-hidden rounded-xl border-2 border-gray-200 bg-white">
              <div className="flex border-b border-gray-200">
                <button
                  onClick={() => setActiveTab("dashboard")}
                  className={`px-6 py-4 text-sm font-medium transition-colors ${
                    activeTab === "dashboard"
                      ? "border-b-2 border-blue-600 text-blue-600"
                      : "text-gray-600 hover:text-gray-900"
                  }`}
                >
                  Platform Dashboard
                </button>
                <button
                  onClick={() => setActiveTab("settings")}
                  className={`px-6 py-4 text-sm font-medium transition-colors ${
                    activeTab === "settings"
                      ? "border-b-2 border-blue-600 text-blue-600"
                      : "text-gray-600 hover:text-gray-900"
                  }`}
                >
                  Payment Settings
                </button>
              </div>
            </div>
            {activeTab === "dashboard" && (
              <AdminPaymentDashboard creatorPayments={allPayments} companyPayouts={allPayments} />
            )}
            {activeTab === "settings" && <AdminPaymentSettings />}
          </>
        )}
      </div>
    </div>
  );
}<|MERGE_RESOLUTION|>--- conflicted
+++ resolved
@@ -116,10 +116,6 @@
     return totals;
   }, [payments]);
 
-<<<<<<< HEAD
-
-=======
->>>>>>> fb97a5b6
   return (
     <div className="space-y-6">
       <div className="grid grid-cols-1 gap-4 md:grid-cols-3">
