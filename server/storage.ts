import { randomUUID } from "crypto";
import { eq, and, desc, sql, count } from "drizzle-orm";
import { db } from "./db";
import * as geoip from "geoip-lite";
import {
  users,
  creatorProfiles,
  companyProfiles,
  offers,
  offerVideos,
  applications,
  conversations,
  messages,
  reviews,
  favorites,
  analytics,
  clickEvents,
  paymentSettings,
  payments,
  retainerContracts,
  retainerApplications,
  retainerDeliverables,
  notifications,
  userNotificationPreferences,
  type User,
  type UpsertUser,
  type InsertUser,
  type CreatorProfile,
  type InsertCreatorProfile,
  type CompanyProfile,
  type InsertCompanyProfile,
  type Offer,
  type InsertOffer,
  type OfferVideo,
  type InsertOfferVideo,
  type Application,
  type InsertApplication,
  type Message,
  type InsertMessage,
  type Review,
  type InsertReview,
  type Favorite,
  type InsertFavorite,
  type Analytics,
  type PaymentSetting,
  type InsertPaymentSetting,
  type Payment,
  type InsertPayment,
  type RetainerContract,
  type InsertRetainerContract,
  type RetainerApplication,
  type InsertRetainerApplication,
  type RetainerDeliverable,
  type InsertRetainerDeliverable,
  type Notification,
  type InsertNotification,
  type UserNotificationPreferences,
  type InsertUserNotificationPreferences,
} from "@shared/schema";

function isMissingRelationError(error: unknown, relation: string): boolean {
  if (!error || typeof error !== "object") {
    return false;
  }

  const { code, message } = error as { code?: string; message?: unknown };

  if (typeof code === "string" && code === "42P01") {
    return true;
  }

<<<<<<< HEAD
  if (typeof message === "string") {
    const normalized = message.toLowerCase();
    const target = relation.toLowerCase();

    if (normalized.includes(`relation "${target}" does not exist`)) {
      return true;
    }

    const match = normalized.match(/relation "([^"\\]+)" does not exist/);
    if (match) {
      const relationName = match[1];
      if (relationName === target || relationName.endsWith(`.${target}`)) {
        return true;
      }
    }
=======
  if (typeof message === "string" && message.includes(`relation "${relation}" does not exist`)) {
    return true;
>>>>>>> 6bd14341
  }

  return false;
}

function coerceCount(value: unknown): number {
  if (typeof value === "number") {
    return value;
  }

  if (typeof value === "bigint") {
    return Number(value);
  }

  if (typeof value === "string") {
    const parsed = Number(value);
    return Number.isNaN(parsed) ? 0 : parsed;
  }

  return 0;
}
<<<<<<< HEAD

function buildEphemeralNotification(notification: InsertNotification): Notification {
  const now = new Date();
  const partial = notification as Partial<Notification>;

  const isRead = partial.isRead ?? false;
  const readAt = isRead ? partial.readAt ?? now : null;

  return {
    id: randomUUID(),
    userId: notification.userId,
    type: notification.type,
    title: notification.title,
    message: notification.message,
    linkUrl: notification.linkUrl ?? null,
    metadata: notification.metadata ?? null,
    isRead,
    readAt,
    createdAt: now,
  };
}

function buildEphemeralReview(review: InsertReview): Review {
  const now = new Date();
  const partial = review as Partial<Review>;

  return {
    id: randomUUID(),
    applicationId: review.applicationId,
    creatorId: review.creatorId,
    companyId: review.companyId,
    reviewText: partial.reviewText ?? null,
    overallRating: review.overallRating,
    paymentSpeedRating: partial.paymentSpeedRating ?? null,
    communicationRating: partial.communicationRating ?? null,
    offerQualityRating: partial.offerQualityRating ?? null,
    supportRating: partial.supportRating ?? null,
    companyResponse: partial.companyResponse ?? null,
    companyRespondedAt: partial.companyRespondedAt ?? null,
    isEdited: partial.isEdited ?? false,
    adminNote: partial.adminNote ?? null,
    isApproved: partial.isApproved ?? true,
    approvedBy: partial.approvedBy ?? null,
    approvedAt: partial.approvedAt ?? null,
    isHidden: partial.isHidden ?? false,
    createdAt: partial.createdAt ?? now,
    updatedAt: partial.updatedAt ?? now,
  };
}

function buildDefaultNotificationPreferences(userId: string): UserNotificationPreferences {
  const now = new Date();

  return {
    id: randomUUID(),
    userId,
    emailNotifications: true,
    pushNotifications: true,
    inAppNotifications: true,
    emailApplicationStatus: true,
    emailNewMessage: true,
    emailPayment: true,
    emailOffer: true,
    emailReview: true,
    emailSystem: true,
    pushApplicationStatus: true,
    pushNewMessage: true,
    pushPayment: true,
    pushSubscription: null,
    createdAt: now,
    updatedAt: now,
  };
}
=======
>>>>>>> 6bd14341
export interface IStorage {
  // Users
  getUser(id: string): Promise<User | undefined>;
  getUserByEmail(email: string): Promise<User | undefined>;
  upsertUser(user: UpsertUser): Promise<User>;
  createUser(user: InsertUser): Promise<User>;
  updateUser(id: string, updates: Partial<InsertUser>): Promise<User | undefined>;

  // Creator Profiles
  getCreatorProfile(userId: string): Promise<CreatorProfile | undefined>;
  createCreatorProfile(profile: InsertCreatorProfile): Promise<CreatorProfile>;
  updateCreatorProfile(userId: string, updates: Partial<InsertCreatorProfile>): Promise<CreatorProfile | undefined>;

  // Company Profiles
  getCompanyProfile(userId: string): Promise<CompanyProfile | undefined>;
  getCompanyProfileById(id: string): Promise<CompanyProfile | undefined>;
  createCompanyProfile(profile: InsertCompanyProfile): Promise<CompanyProfile>;
  updateCompanyProfile(userId: string, updates: Partial<InsertCompanyProfile>): Promise<CompanyProfile | undefined>;
  getPendingCompanies(): Promise<CompanyProfile[]>;
  approveCompany(companyId: string): Promise<CompanyProfile | undefined>;
  rejectCompany(companyId: string, reason: string): Promise<CompanyProfile | undefined>;

  // Offers
  getOffer(id: string): Promise<Offer | undefined>;
  getOffers(filters?: any): Promise<Offer[]>;
  getOffersByCompany(companyId: string): Promise<Offer[]>;
  createOffer(offer: InsertOffer): Promise<Offer>;
  updateOffer(id: string, updates: Partial<InsertOffer>): Promise<Offer | undefined>;
  deleteOffer(id: string): Promise<void>;
  getPendingOffers(): Promise<Offer[]>;
  approveOffer(offerId: string): Promise<Offer | undefined>;

  // Offer Videos
  getOfferVideos(offerId: string): Promise<OfferVideo[]>;
  createOfferVideo(video: InsertOfferVideo): Promise<OfferVideo>;
  deleteOfferVideo(id: string): Promise<void>;

  // Applications
  getApplication(id: string): Promise<Application | undefined>;
  getApplicationByTrackingCode(trackingCode: string): Promise<Application | undefined>;
  getApplicationsByCreator(creatorId: string): Promise<Application[]>;
  getApplicationsByOffer(offerId: string): Promise<Application[]>;
  getAllPendingApplications(): Promise<Application[]>;
  createApplication(application: InsertApplication): Promise<Application>;
  updateApplication(id: string, updates: Partial<InsertApplication>): Promise<Application | undefined>;
  approveApplication(id: string, trackingLink: string, trackingCode: string): Promise<Application | undefined>;
  completeApplication(id: string): Promise<Application | undefined>;
  getApplicationsByCompany(companyId: string): Promise<any[]>;

  // Messages & Conversations
  getConversation(id: string): Promise<any>;
  getConversationsByUser(userId: string, userRole: string, companyProfileId?: string | null): Promise<any[]>;
  createConversation(data: any): Promise<any>;
  createMessage(message: InsertMessage): Promise<Message>;
  getMessages(conversationId: string): Promise<Message[]>;
  markMessagesAsRead(conversationId: string, userId: string): Promise<void>;

  // Reviews
  getReviewsByCompany(companyId: string): Promise<Review[]>;
  createReview(review: InsertReview): Promise<Review>;
  updateReview(id: string, updates: Partial<InsertReview>): Promise<Review | undefined>;

  // Favorites
  getFavoritesByCreator(creatorId: string): Promise<Favorite[]>;
  isFavorite(creatorId: string, offerId: string): Promise<boolean>;
  createFavorite(favorite: InsertFavorite): Promise<Favorite>;
  deleteFavorite(creatorId: string, offerId: string): Promise<void>;

  // Analytics
  getAnalyticsByCreator(creatorId: string): Promise<any>;
  getAnalyticsTimeSeriesByCreator(creatorId: string, dateRange: string): Promise<any[]>;
  getAnalyticsByApplication(applicationId: string): Promise<any[]>;
  logTrackingClick(applicationId: string, clickData: { ip: string; userAgent: string; referer: string; timestamp: Date }): Promise<void>;
  recordConversion(applicationId: string, saleAmount?: number): Promise<void>;

  // Payment Settings
  getPaymentSettings(userId: string): Promise<PaymentSetting[]>;
  createPaymentSetting(setting: InsertPaymentSetting): Promise<PaymentSetting>;
  deletePaymentSetting(id: string): Promise<void>;

  // Payments
  createPayment(payment: InsertPayment): Promise<Payment>;
  getPayment(id: string): Promise<Payment | undefined>;
  getPaymentsByCreator(creatorId: string): Promise<Payment[]>;
  getPaymentsByCompany(companyId: string): Promise<Payment[]>;
  getAllPayments(): Promise<any[]>;
  updatePaymentStatus(id: string, status: string, updates?: Partial<InsertPayment>): Promise<Payment | undefined>;

  // Retainer Contracts
  getRetainerContract(id: string): Promise<any>;
  getRetainerContracts(filters?: any): Promise<any[]>;
  getRetainerContractsByCompany(companyId: string): Promise<any[]>;
  getRetainerContractsByCreator(creatorId: string): Promise<any[]>;
  getOpenRetainerContracts(): Promise<any[]>;
  createRetainerContract(contract: any): Promise<any>;
  updateRetainerContract(id: string, updates: any): Promise<any>;
  deleteRetainerContract(id: string): Promise<void>;

  // Retainer Applications
  getRetainerApplication(id: string): Promise<any>;
  getRetainerApplicationsByContract(contractId: string): Promise<any[]>;
  getRetainerApplicationsByCreator(creatorId: string): Promise<any[]>;
  createRetainerApplication(application: any): Promise<any>;
  updateRetainerApplication(id: string, updates: any): Promise<any>;
  approveRetainerApplication(id: string, contractId: string, creatorId: string): Promise<any>;
  rejectRetainerApplication(id: string): Promise<any>;

  // Retainer Deliverables
  getRetainerDeliverable(id: string): Promise<any>;
  getRetainerDeliverablesByContract(contractId: string): Promise<any[]>;
  getRetainerDeliverablesByCreator(creatorId: string): Promise<any[]>;
  getRetainerDeliverablesForMonth(contractId: string, monthNumber: number): Promise<any[]>;
  createRetainerDeliverable(deliverable: any): Promise<any>;
  updateRetainerDeliverable(id: string, updates: any): Promise<any>;
  approveRetainerDeliverable(id: string, reviewNotes?: string): Promise<any>;
  rejectRetainerDeliverable(id: string, reviewNotes: string): Promise<any>;
  requestRevision(id: string, reviewNotes: string): Promise<any>;

  // Notifications
  createNotification(notification: InsertNotification): Promise<Notification>;
  getNotifications(userId: string, limit?: number): Promise<Notification[]>;
  getUnreadNotifications(userId: string): Promise<Notification[]>;
  getUnreadNotificationCount(userId: string): Promise<number>;
  markNotificationAsRead(id: string): Promise<Notification | undefined>;
  markAllNotificationsAsRead(userId: string): Promise<void>;
  deleteNotification(id: string): Promise<void>;
  clearAllNotifications(userId: string): Promise<void>;

  // User Notification Preferences
  getUserNotificationPreferences(userId: string): Promise<UserNotificationPreferences | null>;
  createUserNotificationPreferences(preferences: InsertUserNotificationPreferences): Promise<UserNotificationPreferences>;
  updateUserNotificationPreferences(userId: string, updates: Partial<InsertUserNotificationPreferences>): Promise<UserNotificationPreferences | undefined>;

  // Helper methods
  getUserById(id: string): Promise<User | undefined>;
  getAllUsers(): Promise<User[]>;
}

export class DatabaseStorage implements IStorage {
  // Users
  async getUser(id: string): Promise<User | undefined> {
    const result = await db.select().from(users).where(eq(users.id, id)).limit(1);
    return result[0];
  }

  async getUserByEmail(email: string): Promise<User | undefined> {
    const result = await db.select().from(users).where(eq(users.email, email)).limit(1);
    return result[0];
  }

  async getUserByUsername(username: string): Promise<User | undefined> {
    const result = await db.select().from(users).where(eq(users.username, username)).limit(1);
    return result[0];
  }

  async upsertUser(userData: UpsertUser): Promise<User> {
    const [user] = await db
      .insert(users)
      .values(userData)
      .onConflictDoUpdate({
        target: users.id,
        set: {
          ...userData,
          updatedAt: new Date(),
        },
      })
      .returning();
    return user;
  }

  async createUser(user: InsertUser): Promise<User> {
    const result = await db.insert(users).values({
      ...user,
      id: randomUUID(),
      createdAt: new Date(),
      updatedAt: new Date(),
    }).returning();
    return result[0];
  }

  async updateUser(id: string, updates: Partial<InsertUser>): Promise<User | undefined> {
    const result = await db
      .update(users)
      .set({ ...updates, updatedAt: new Date() })
      .where(eq(users.id, id))
      .returning();
    return result[0];
  }

  // Creator Profiles
  async getCreatorProfile(userId: string): Promise<CreatorProfile | undefined> {
    const result = await db.select().from(creatorProfiles).where(eq(creatorProfiles.userId, userId)).limit(1);
    return result[0];
  }

  async createCreatorProfile(profile: InsertCreatorProfile): Promise<CreatorProfile> {
    const result = await db.insert(creatorProfiles).values({
      ...profile,
      id: randomUUID(),
      createdAt: new Date(),
      updatedAt: new Date(),
    }).returning();
    return result[0];
  }

  async updateCreatorProfile(userId: string, updates: Partial<InsertCreatorProfile>): Promise<CreatorProfile | undefined> {
    const result = await db
      .update(creatorProfiles)
      .set({ ...updates, updatedAt: new Date() })
      .where(eq(creatorProfiles.userId, userId))
      .returning();
    return result[0];
  }

  // Company Profiles
  async getCompanyProfile(userId: string): Promise<CompanyProfile | undefined> {
    const result = await db.select().from(companyProfiles).where(eq(companyProfiles.userId, userId)).limit(1);
    return result[0];
  }

  async getCompanyProfileById(id: string): Promise<CompanyProfile | undefined> {
    const result = await db.select().from(companyProfiles).where(eq(companyProfiles.id, id)).limit(1);
    return result[0];
  }

  async createCompanyProfile(profile: InsertCompanyProfile): Promise<CompanyProfile> {
    const result = await db.insert(companyProfiles).values({
      ...profile,
      id: randomUUID(),
      createdAt: new Date(),
      updatedAt: new Date(),
    }).returning();
    return result[0];
  }

  async updateCompanyProfile(userId: string, updates: Partial<InsertCompanyProfile>): Promise<CompanyProfile | undefined> {
    const result = await db
      .update(companyProfiles)
      .set({ ...updates, updatedAt: new Date() })
      .where(eq(companyProfiles.userId, userId))
      .returning();
    return result[0];
  }

  async getPendingCompanies(): Promise<CompanyProfile[]> {
    return await db.select().from(companyProfiles).where(eq(companyProfiles.status, 'pending')).orderBy(desc(companyProfiles.createdAt));
  }

  async approveCompany(companyId: string): Promise<CompanyProfile | undefined> {
    const result = await db
      .update(companyProfiles)
      .set({ status: 'approved', approvedAt: new Date(), updatedAt: new Date() })
      .where(eq(companyProfiles.id, companyId))
      .returning();
    return result[0];
  }

  async rejectCompany(companyId: string, reason: string): Promise<CompanyProfile | undefined> {
    const result = await db
      .update(companyProfiles)
      .set({ status: 'rejected', rejectionReason: reason, updatedAt: new Date() })
      .where(eq(companyProfiles.id, companyId))
      .returning();
    return result[0];
  }

  // Offers
  async getOffer(id: string): Promise<Offer | undefined> {
    const result = await db.select().from(offers).where(eq(offers.id, id)).limit(1);
    return result[0];
  }

  async getOffers(filters?: any): Promise<Offer[]> {
    return await db.select().from(offers).where(eq(offers.status, 'approved')).orderBy(desc(offers.createdAt)).limit(100);
  }

  async getOffersByCompany(companyId: string): Promise<Offer[]> {
    return await db.select().from(offers).where(eq(offers.companyId, companyId)).orderBy(desc(offers.createdAt));
  }

  async createOffer(offer: InsertOffer): Promise<Offer> {
    // Generate UUID for the offer ID
    const offerId = randomUUID();
    
    // Generate slug from title
    const slug = offer.title
      .toLowerCase()
      .trim()
      .replace(/[^\w\s-]/g, '')
      .replace(/\s+/g, '-')
      .replace(/-+/g, '-')
      .replace(/^-+|-+$/g, '');
    
    // Build commission_details JSONB (required in database)
    const commission_details: any = {
      type: offer.commissionType,
    };
    
    if (offer.commissionType === 'per_sale' && offer.commissionPercentage) {
      commission_details.percentage = offer.commissionPercentage;
    }
    
    if (offer.commissionType !== 'per_sale' && offer.commissionAmount) {
      commission_details.amount = offer.commissionAmount;
    }
    
    // Use raw SQL to insert with database-specific fields (slug, commission_details)
    const result = await db.execute(sql`
      INSERT INTO offers (
        id, company_id, title, slug, short_description, full_description,
        product_name, primary_niche, product_url, commission_type,
        commission_details, commission_percentage, commission_amount,
        status, created_at, updated_at, niches, requirements, featured_image_url,
        is_priority, view_count, application_count, active_creator_count
      ) VALUES (
        ${offerId},
        ${offer.companyId}::uuid,
        ${offer.title},
        ${slug},
        ${offer.shortDescription},
        ${offer.fullDescription},
        ${offer.productName},
        ${offer.primaryNiche},
        ${offer.productUrl},
        ${offer.commissionType},
        ${JSON.stringify(commission_details)}::jsonb,
        ${offer.commissionPercentage || null},
        ${offer.commissionAmount || null},
        ${offer.status || 'pending_review'},
        NOW(),
        NOW(),
        ARRAY[]::varchar[],
        '{}'::jsonb,
        NULL,
        false,
        0,
        0,
        0
      )
      RETURNING *
    `);
    
    return result.rows[0] as Offer;
  }

  async updateOffer(id: string, updates: Partial<InsertOffer>): Promise<Offer | undefined> {
    const result = await db
      .update(offers)
      .set({ ...updates, updatedAt: new Date() })
      .where(eq(offers.id, id))
      .returning();
    return result[0];
  }

  async deleteOffer(id: string): Promise<void> {
    await db.delete(offers).where(eq(offers.id, id));
  }

  async getPendingOffers(): Promise<Offer[]> {
    return await db.select().from(offers).where(eq(offers.status, 'pending_review')).orderBy(desc(offers.createdAt));
  }

  async approveOffer(offerId: string): Promise<Offer | undefined> {
    const result = await db
      .update(offers)
      .set({ status: 'approved', approvedAt: new Date(), updatedAt: new Date() })
      .where(eq(offers.id, offerId))
      .returning();
    return result[0];
  }

  // Offer Videos
  async getOfferVideos(offerId: string): Promise<OfferVideo[]> {
    return await db.select().from(offerVideos).where(eq(offerVideos.offerId, offerId)).orderBy(offerVideos.orderIndex);
  }

  async createOfferVideo(video: InsertOfferVideo): Promise<OfferVideo> {
    const result = await db.insert(offerVideos).values({
      ...video,
      id: randomUUID(),
      createdAt: new Date(),
    }).returning();
    return result[0];
  }

  async deleteOfferVideo(id: string): Promise<void> {
    await db.delete(offerVideos).where(eq(offerVideos.id, id));
  }

  // Applications
  async getApplication(id: string): Promise<Application | undefined> {
    const result = await db.select().from(applications).where(eq(applications.id, id)).limit(1);
    return result[0];
  }

  async getApplicationByTrackingCode(trackingCode: string): Promise<Application | undefined> {
    const result = await db.select().from(applications).where(eq(applications.trackingCode, trackingCode)).limit(1);
    return result[0];
  }

  async getApplicationsByCreator(creatorId: string): Promise<Application[]> {
    try {
      const result = await db.select().from(applications).where(eq(applications.creatorId, creatorId)).orderBy(desc(applications.createdAt));
      return result || [];
    } catch (error) {
      console.error('[getApplicationsByCreator] Error:', error);
      return [];
    }
  }

  async getApplicationsByOffer(offerId: string): Promise<Application[]> {
    return await db.select().from(applications).where(eq(applications.offerId, offerId)).orderBy(desc(applications.createdAt));
  }

  async getAllPendingApplications(): Promise<Application[]> {
    return await db.select().from(applications).where(eq(applications.status, 'pending')).orderBy(applications.autoApprovalScheduledAt);
  }

  async createApplication(application: InsertApplication): Promise<Application> {
    const autoApprovalTime = new Date();
    autoApprovalTime.setMinutes(autoApprovalTime.getMinutes() + 7); // Auto-approve after 7 minutes

    const result = await db.insert(applications).values({
      ...application,
      id: randomUUID(),
      autoApprovalScheduledAt: autoApprovalTime,
      createdAt: new Date(),
      updatedAt: new Date(),
    }).returning();
    return result[0];
  }

  async updateApplication(id: string, updates: Partial<InsertApplication>): Promise<Application | undefined> {
    const result = await db
      .update(applications)
      .set({ ...updates, updatedAt: new Date() })
      .where(eq(applications.id, id))
      .returning();
    return result[0];
  }

  async approveApplication(id: string, trackingLink: string, trackingCode: string): Promise<Application | undefined> {
    const result = await db
      .update(applications)
      .set({
        status: 'approved',
        trackingLink,
        trackingCode,
        approvedAt: new Date(),
        updatedAt: new Date(),
      })
      .where(eq(applications.id, id))
      .returning();
    return result[0];
  }

  async completeApplication(id: string): Promise<Application | undefined> {
    const result = await db
      .update(applications)
      .set({
        status: 'completed',
        completedAt: new Date(),
        updatedAt: new Date(),
      })
      .where(eq(applications.id, id))
      .returning();
    return result[0];
  }

  async getApplicationsByCompany(companyId: string): Promise<any[]> {
    const result = await db
      .select({
        id: applications.id,
        offerId: applications.offerId,
        offerTitle: offers.title,
        creatorId: applications.creatorId,
        creatorName: sql<string>`COALESCE(${users.firstName} || ' ' || ${users.lastName}, ${users.email})`,
        creatorEmail: users.email,
        message: applications.message,
        status: applications.status,
        trackingLink: applications.trackingLink,
        trackingCode: applications.trackingCode,
        approvedAt: applications.approvedAt,
        completedAt: applications.completedAt,
        createdAt: applications.createdAt,
        updatedAt: applications.updatedAt,
        // Include full creator data
        creatorFirstName: users.firstName,
        creatorLastName: users.lastName,
        creatorProfileImageUrl: users.profileImageUrl,
        creatorBio: creatorProfiles.bio,
        creatorYoutubeUrl: creatorProfiles.youtubeUrl,
        creatorTiktokUrl: creatorProfiles.tiktokUrl,
        creatorInstagramUrl: creatorProfiles.instagramUrl,
        creatorNiches: creatorProfiles.niches,
        // Analytics aggregations
        clickCount: sql<number>`COALESCE(SUM(${analytics.clicks}), 0)`,
        uniqueClickCount: sql<number>`COALESCE(SUM(${analytics.uniqueClicks}), 0)`,
        conversionCount: sql<number>`COALESCE(SUM(${analytics.conversions}), 0)`,
        totalEarnings: sql<string>`COALESCE(SUM(${analytics.earnings}), 0)`,
      })
      .from(applications)
      .innerJoin(offers, eq(applications.offerId, offers.id))
      .innerJoin(users, eq(applications.creatorId, users.id))
      .leftJoin(creatorProfiles, eq(users.id, creatorProfiles.userId))
      .leftJoin(analytics, eq(applications.id, analytics.applicationId))
      .where(eq(offers.companyId, companyId))
      .groupBy(
        applications.id,
        offers.id,
        users.id,
        creatorProfiles.id
      )
      .orderBy(desc(applications.createdAt));

    // Transform the data to include a nested creator object
    return result.map(app => ({
      id: app.id,
      offerId: app.offerId,
      offerTitle: app.offerTitle,
      creatorId: app.creatorId,
      creatorName: app.creatorName,
      creatorEmail: app.creatorEmail,
      message: app.message,
      status: app.status,
      trackingLink: app.trackingLink,
      trackingCode: app.trackingCode,
      approvedAt: app.approvedAt,
      completedAt: app.completedAt,
      createdAt: app.createdAt,
      updatedAt: app.updatedAt,
      clickCount: app.clickCount,
      conversionCount: app.conversionCount,
      totalEarnings: app.totalEarnings,
      creator: {
        id: app.creatorId,
        firstName: app.creatorFirstName,
        lastName: app.creatorLastName,
        email: app.creatorEmail,
        profileImageUrl: app.creatorProfileImageUrl,
        bio: app.creatorBio,
        youtubeUrl: app.creatorYoutubeUrl,
        tiktokUrl: app.creatorTiktokUrl,
        instagramUrl: app.creatorInstagramUrl,
        niches: app.creatorNiches,
      }
    }));
  }

  // Messages & Conversations
  async getConversation(id: string): Promise<any> {
    const result = await db.select().from(conversations).where(eq(conversations.id, id)).limit(1);
    return result[0];
  }

  async getConversationsByUser(userId: string, userRole: string, companyProfileId: string | null = null): Promise<any[]> {
    // Build the where clause based on role
    const whereClause = userRole === 'company' && companyProfileId
      ? eq(conversations.companyId, companyProfileId)
      : eq(conversations.creatorId, userId);

    const result = await db
      .select({
        id: conversations.id,
        applicationId: conversations.applicationId,
        creatorId: conversations.creatorId,
        companyId: conversations.companyId,
        offerId: conversations.offerId,
        lastMessageAt: conversations.lastMessageAt,
        creatorUnreadCount: conversations.creatorUnreadCount,
        companyUnreadCount: conversations.companyUnreadCount,
        createdAt: conversations.createdAt,
        updatedAt: conversations.updatedAt,
        // Offer info
        offerTitle: offers.title,
        // Creator info
        creatorFirstName: users.firstName,
        creatorLastName: users.lastName,
        creatorEmail: users.email,
        creatorProfileImageUrl: users.profileImageUrl,
        // Company info
        companyLegalName: companyProfiles.legalName,
        companyTradeName: companyProfiles.tradeName,
        companyLogoUrl: companyProfiles.logoUrl,
        companyUserId: companyProfiles.userId,
      })
      .from(conversations)
      .innerJoin(offers, eq(conversations.offerId, offers.id))
      .innerJoin(users, eq(conversations.creatorId, users.id))
      .innerJoin(companyProfiles, eq(conversations.companyId, companyProfiles.id))
      .where(whereClause)
      .orderBy(desc(conversations.lastMessageAt));

    // Transform to include otherUser field based on current user role
    return result.map(conv => ({
      id: conv.id,
      applicationId: conv.applicationId,
      creatorId: conv.creatorId,
      companyId: conv.companyId,
      offerId: conv.offerId,
      offerTitle: conv.offerTitle,
      lastMessageAt: conv.lastMessageAt,
      creatorUnreadCount: conv.creatorUnreadCount,
      companyUnreadCount: conv.companyUnreadCount,
      createdAt: conv.createdAt,
      updatedAt: conv.updatedAt,
      // Set otherUser based on who is viewing
      otherUser: userRole === 'company' ? {
        id: conv.creatorId,
        name: `${conv.creatorFirstName || ''} ${conv.creatorLastName || ''}`.trim() || conv.creatorEmail,
        firstName: conv.creatorFirstName,
        lastName: conv.creatorLastName,
        email: conv.creatorEmail,
        profileImageUrl: conv.creatorProfileImageUrl,
      } : {
        id: conv.companyUserId,
        name: conv.companyTradeName || conv.companyLegalName,
        legalName: conv.companyLegalName,
        tradeName: conv.companyTradeName,
        logoUrl: conv.companyLogoUrl,
      }
    }));
  }

  async createConversation(data: any): Promise<any> {
    const result = await db.insert(conversations).values({
      ...data,
      id: randomUUID(),
      createdAt: new Date(),
      updatedAt: new Date(),
    }).returning();
    return result[0];
  }

  async createMessage(message: InsertMessage): Promise<Message> {
    try {
      const result = await db.insert(messages).values(message).returning();

      // Update conversation's last message timestamp
      await db
        .update(conversations)
        .set({ lastMessageAt: new Date(), updatedAt: new Date() })
        .where(eq(conversations.id, message.conversationId));

      return result[0];
    } catch (error) {
      console.error('[createMessage] Error:', error);
      throw error;
    }
  }

  async getMessages(conversationId: string): Promise<Message[]> {
    try {
      const result = await db.select().from(messages).where(eq(messages.conversationId, conversationId)).orderBy(messages.createdAt);
      return result || [];
    } catch (error) {
      console.error('[getMessages] Error:', error);
      return [];
    }
  }

  async markMessagesAsRead(conversationId: string, userId: string): Promise<void> {
    await db
      .update(messages)
      .set({ isRead: true })
      .where(
        and(
          eq(messages.conversationId, conversationId),
          eq(messages.isRead, false)
        )
      );
  }

  // Reviews
  async getReviewsByCompany(companyId: string): Promise<Review[]> {
    try {
      return await db
        .select()
        .from(reviews)
        .where(eq(reviews.companyId, companyId))
        .orderBy(desc(reviews.createdAt));
    } catch (error) {
      if (isMissingRelationError(error, "reviews")) {
        console.warn("[Storage] reviews relation missing while fetching company reviews - returning empty array.");
        return [];
      }
      throw error;
    }
  }

  async createReview(review: InsertReview): Promise<Review> {
    try {
      const result = await db.insert(reviews).values({
        ...review,
        id: randomUUID(),
        createdAt: new Date(),
        updatedAt: new Date(),
      }).returning();
      return result[0];
    } catch (error) {
      if (isMissingRelationError(error, "reviews")) {
        console.warn("[Storage] reviews relation missing while creating review - returning ephemeral review.");
        return buildEphemeralReview(review);
      }
      throw error;
    }
  }

  async updateReview(id: string, updates: Partial<InsertReview>): Promise<Review | undefined> {
    try {
      const result = await db
        .update(reviews)
        .set({ ...updates, isEdited: true, updatedAt: new Date() })
        .where(eq(reviews.id, id))
        .returning();
      return result[0];
    } catch (error) {
      if (isMissingRelationError(error, "reviews")) {
        console.warn("[Storage] reviews relation missing while updating review - treating as no-op.");
        return undefined;
      }
      throw error;
    }
  }

  async getAllReviews(): Promise<Review[]> {
    try {
      return await db.select().from(reviews).orderBy(desc(reviews.createdAt));
    } catch (error) {
      if (isMissingRelationError(error, "reviews")) {
        console.warn("[Storage] reviews relation missing while fetching all reviews - returning empty array.");
        return [];
      }
      throw error;
    }
  }

  async hideReview(id: string): Promise<Review | undefined> {
    try {
      const result = await db
        .update(reviews)
        .set({ isHidden: true, updatedAt: new Date() })
        .where(eq(reviews.id, id))
        .returning();
      return result[0];
    } catch (error) {
      if (isMissingRelationError(error, "reviews")) {
        console.warn("[Storage] reviews relation missing while hiding review - treating as no-op.");
        return undefined;
      }
      throw error;
    }
  }

  async deleteReview(id: string): Promise<void> {
    try {
      await db.delete(reviews).where(eq(reviews.id, id));
    } catch (error) {
      if (isMissingRelationError(error, "reviews")) {
        console.warn("[Storage] reviews relation missing while deleting review - skipping operation.");
        return;
      }
      throw error;
    }
  }

  async updateAdminNote(id: string, note: string, adminId: string): Promise<Review | undefined> {
    try {
      const result = await db
        .update(reviews)
        .set({
          adminNote: note,
          updatedAt: new Date()
        })
        .where(eq(reviews.id, id))
        .returning();
      return result[0];
    } catch (error) {
      if (isMissingRelationError(error, "reviews")) {
        console.warn("[Storage] reviews relation missing while updating admin note - treating as no-op.");
        return undefined;
      }
      throw error;
    }
  }

  async approveReview(id: string, adminId: string): Promise<Review | undefined> {
    try {
      const result = await db
        .update(reviews)
        .set({
          isApproved: true,
          isHidden: false,
          approvedBy: adminId,
          approvedAt: new Date(),
          updatedAt: new Date()
        })
        .where(eq(reviews.id, id))
        .returning();
      return result[0];
    } catch (error) {
      if (isMissingRelationError(error, "reviews")) {
        console.warn("[Storage] reviews relation missing while approving review - treating as no-op.");
        return undefined;
      }
      throw error;
    }
  }

  // Favorites
  async getFavoritesByCreator(creatorId: string): Promise<Favorite[]> {
    try {
      const result = await db.select().from(favorites).where(eq(favorites.creatorId, creatorId));
      return result || [];
    } catch (error) {
      console.error('[getFavoritesByCreator] Error:', error);
      return [];
    }
  }

  async isFavorite(creatorId: string, offerId: string): Promise<boolean> {
    const result = await db
      .select()
      .from(favorites)
      .where(and(eq(favorites.creatorId, creatorId), eq(favorites.offerId, offerId)))
      .limit(1);
    return result.length > 0;
  }

  async createFavorite(favorite: InsertFavorite): Promise<Favorite> {
    const result = await db.insert(favorites).values({
      ...favorite,
      id: randomUUID(),
      createdAt: new Date(),
    }).returning();
    return result[0];
  }

  async deleteFavorite(creatorId: string, offerId: string): Promise<void> {
    await db.delete(favorites).where(and(eq(favorites.creatorId, creatorId), eq(favorites.offerId, offerId)));
  }

  // Analytics
  async getAnalyticsByCreator(creatorId: string): Promise<any> {
    try {
      const result = await db
        .select({
          totalEarnings: sql<number>`COALESCE(SUM(${analytics.earnings}), 0)`,
          totalClicks: sql<number>`COALESCE(SUM(${analytics.clicks}), 0)`,
          uniqueClicks: sql<number>`COALESCE(SUM(${analytics.uniqueClicks}), 0)`,
          conversions: sql<number>`COALESCE(SUM(${analytics.conversions}), 0)`,
        })
        .from(analytics)
        .innerJoin(applications, eq(analytics.applicationId, applications.id))
        .where(eq(applications.creatorId, creatorId));

      return result[0] || {
        totalEarnings: 0,
        totalClicks: 0,
        uniqueClicks: 0,
        conversions: 0,
      };
    } catch (error) {
      console.error('[getAnalyticsByCreator] Error:', error);
      return {
        totalEarnings: 0,
        totalClicks: 0,
        uniqueClicks: 0,
        conversions: 0,
      };
    }
  }

  async getAnalyticsTimeSeriesByCreator(creatorId: string, dateRange: string): Promise<any[]> {
    try {
      // Calculate date filter based on range
      let whereClauses: any[] = [eq(applications.creatorId, creatorId)];

      if (dateRange !== 'all') {
        let daysBack = 30;
        if (dateRange === '7d') daysBack = 7;
        else if (dateRange === '30d') daysBack = 30;
        else if (dateRange === '90d') daysBack = 90;

        const startDate = new Date();
        startDate.setDate(startDate.getDate() - daysBack);
        whereClauses.push(sql`${analytics.date} >= ${startDate}`);
      }

      const result = await db
        .select({
          date: sql<string>`TO_CHAR(${analytics.date}, 'Mon DD')`,
          clicks: sql<number>`COALESCE(SUM(${analytics.clicks}), 0)`,
        })
        .from(analytics)
        .innerJoin(applications, eq(analytics.applicationId, applications.id))
        .where(and(...whereClauses))
        .groupBy(analytics.date)
        .orderBy(analytics.date);

      return result || [];
    } catch (error) {
      console.error('[getAnalyticsTimeSeriesByCreator] Error:', error);
      return [];
    }
  }

  async getAnalyticsByApplication(applicationId: string): Promise<any[]> {
    return await db.select().from(analytics).where(eq(analytics.applicationId, applicationId)).orderBy(desc(analytics.date));
  }

  async logTrackingClick(applicationId: string, clickData: { ip: string; userAgent: string; referer: string; timestamp: Date }): Promise<void> {
    // Get application to find offerId and creatorId
    const application = await this.getApplication(applicationId);
    if (!application) {
      console.error('[Tracking] Application not found:', applicationId);
      return;
    }

    // Parse user agent for device type and browser (basic detection)
    const deviceType = clickData.userAgent.toLowerCase().includes('mobile') ? 'mobile' : 
                       clickData.userAgent.toLowerCase().includes('tablet') ? 'tablet' : 'desktop';
    const browser = clickData.userAgent.includes('Chrome') ? 'Chrome' :
                    clickData.userAgent.includes('Firefox') ? 'Firefox' :
                    clickData.userAgent.includes('Safari') ? 'Safari' : 'Other';

    // Geo-IP lookup
    const geo = geoip.lookup(clickData.ip);
    const country = geo?.country || 'Unknown';
    const city = geo?.city || 'Unknown';

    // Store individual click event with full metadata
    await db.insert(clickEvents).values({
      id: randomUUID(),
      applicationId,
      offerId: application.offerId,
      creatorId: application.creatorId,
      ipAddress: clickData.ip,
      userAgent: clickData.userAgent,
      referer: clickData.referer,
      country,
      city,
      timestamp: new Date(),
    });

    const today = new Date();
    today.setHours(0, 0, 0, 0);

    // Count unique IPs for today
    const uniqueIpsToday = await db
      .selectDistinct({ ipAddress: clickEvents.ipAddress })
      .from(clickEvents)
      .where(and(
        eq(clickEvents.applicationId, applicationId),
        sql`${clickEvents.timestamp}::date = ${today}::date`
      ));

    // Check if analytics record exists for today
    const existing = await db
      .select()
      .from(analytics)
      .where(and(
        eq(analytics.applicationId, applicationId),
        eq(analytics.date, today)
      ))
      .limit(1);

    if (existing.length > 0) {
      // Update existing record - increment clicks and update unique count
      await db
        .update(analytics)
        .set({
          clicks: sql`${analytics.clicks} + 1`,
          uniqueClicks: uniqueIpsToday.length,
        })
        .where(eq(analytics.id, existing[0].id));
    } else {
      // Create new record
      await db.insert(analytics).values({
        id: randomUUID(),
        applicationId,
        offerId: application.offerId,
        creatorId: application.creatorId,
        date: today,
        clicks: 1,
        uniqueClicks: uniqueIpsToday.length,
        conversions: 0,
        earnings: '0',
        createdAt: new Date(),
        updatedAt: new Date(),
      });
    }

    console.log(`[Tracking] Logged click for application ${applicationId} from ${city}, ${country} - IP: ${clickData.ip}`);
  }

  // Record Conversion and Calculate Earnings
  async recordConversion(applicationId: string, saleAmount?: number): Promise<void> {
    // Get application and offer details
    const application = await this.getApplication(applicationId);
    if (!application) {
      console.error('[Conversion] Application not found:', applicationId);
      return;
    }

    const offer = await this.getOffer(application.offerId);
    if (!offer) {
      console.error('[Conversion] Offer not found:', application.offerId);
      return;
    }

    // Calculate earnings based on commission type
    let earnings = 0;

    switch (offer.commissionType) {
      case 'per_sale':
        if (!saleAmount || !offer.commissionPercentage) {
          console.error('[Conversion] Sale amount required for per_sale commission');
          return;
        }
        earnings = (saleAmount * parseFloat(offer.commissionPercentage.toString())) / 100;
        break;

      case 'per_lead':
      case 'per_click':
        if (!offer.commissionAmount) {
          console.error('[Conversion] Commission amount not set');
          return;
        }
        earnings = parseFloat(offer.commissionAmount.toString());
        break;

      case 'monthly_retainer':
        // Retainer payments are handled separately via deliverable approval
        console.log('[Conversion] Retainer payments handled via deliverable approval');
        return;

      case 'hybrid':
        // For hybrid, use commission amount if set, otherwise percentage
        if (offer.commissionAmount) {
          earnings = parseFloat(offer.commissionAmount.toString());
        } else if (saleAmount && offer.commissionPercentage) {
          earnings = (saleAmount * parseFloat(offer.commissionPercentage.toString())) / 100;
        }
        break;
    }

    const today = new Date();
    today.setHours(0, 0, 0, 0);

    // Check if analytics record exists for today
    const existing = await db
      .select()
      .from(analytics)
      .where(and(
        eq(analytics.applicationId, applicationId),
        eq(analytics.date, today)
      ))
      .limit(1);

    if (existing.length > 0) {
      // Update existing record - increment conversions and add earnings
      await db
        .update(analytics)
        .set({
          conversions: sql`${analytics.conversions} + 1`,
          earnings: sql`${analytics.earnings} + ${earnings.toFixed(2)}`,
        })
        .where(eq(analytics.id, existing[0].id));
    } else {
      // Create new record
      await db.insert(analytics).values({
        id: randomUUID(),
        applicationId,
        offerId: application.offerId,
        creatorId: application.creatorId,
        date: today,
        clicks: 0,
        uniqueClicks: 0,
        conversions: 1,
        earnings: earnings.toFixed(2),
        createdAt: new Date(),
        updatedAt: new Date(),
      });
    }

    // Create payment record for creator
    await this.createPayment({
      applicationId: applicationId,
      creatorId: application.creatorId,
      companyId: offer.companyId,
      offerId: application.offerId,
      grossAmount: earnings.toFixed(2),
      platformFeeAmount: '0',
      stripeFeeAmount: '0',
      netAmount: earnings.toFixed(2),
      status: 'pending',
      description: `Commission for ${offer.commissionType} conversion`,
    });

    console.log(`[Conversion] Recorded conversion for application ${applicationId} - Earnings: $${earnings.toFixed(2)}`);
  }

  // Payment Settings
  async getPaymentSettings(userId: string): Promise<PaymentSetting[]> {
    return await db.select().from(paymentSettings).where(eq(paymentSettings.userId, userId)).orderBy(desc(paymentSettings.createdAt));
  }

  async createPaymentSetting(setting: InsertPaymentSetting): Promise<PaymentSetting> {
    const result = await db.insert(paymentSettings).values({
      ...setting,
      id: randomUUID(),
      createdAt: new Date(),
      updatedAt: new Date(),
    }).returning();
    return result[0];
  }

  async deletePaymentSetting(id: string): Promise<void> {
    await db.delete(paymentSettings).where(eq(paymentSettings.id, id));
  }

  // Payments
  async createPayment(payment: InsertPayment): Promise<Payment> {
    const result = await db.insert(payments).values({
      ...payment,
      id: randomUUID(),
      createdAt: new Date(),
      updatedAt: new Date(),
    }).returning();
    return result[0];
  }

  async getPayment(id: string): Promise<Payment | undefined> {
    const result = await db.select().from(payments).where(eq(payments.id, id)).limit(1);
    return result[0];
  }

  async getPaymentsByCreator(creatorId: string): Promise<Payment[]> {
    return await db
      .select()
      .from(payments)
      .where(eq(payments.creatorId, creatorId))
      .orderBy(desc(payments.createdAt));
  }

  async getPaymentsByCompany(companyId: string): Promise<Payment[]> {
    return await db
      .select()
      .from(payments)
      .where(eq(payments.companyId, companyId))
      .orderBy(desc(payments.createdAt));
  }

  async getAllPayments(): Promise<any[]> {
    // Simplified query - join details can be added later if needed
    return await db
      .select()
      .from(payments)
      .orderBy(desc(payments.createdAt));
  }

  async updatePaymentStatus(id: string, status: string, updates?: Partial<InsertPayment>): Promise<Payment | undefined> {
    const result = await db
      .update(payments)
      .set({
        status: status as any,
        ...updates,
        updatedAt: new Date(),
      })
      .where(eq(payments.id, id))
      .returning();
    return result[0];
  }

  // Retainer Contracts
  async getRetainerContract(id: string): Promise<any> {
    const result = await db
      .select()
      .from(retainerContracts)
      .leftJoin(companyProfiles, eq(retainerContracts.companyId, companyProfiles.id))
      .leftJoin(users, eq(companyProfiles.userId, users.id))
      .where(eq(retainerContracts.id, id))
      .limit(1);
    
    if (result.length === 0) return undefined;
    
    return {
      ...result[0].retainer_contracts,
      company: result[0].company_profiles,
      companyUser: result[0].users,
    };
  }

  async getRetainerContracts(filters?: any): Promise<any[]> {
    let query = db
      .select()
      .from(retainerContracts)
      .leftJoin(companyProfiles, eq(retainerContracts.companyId, companyProfiles.id))
      .leftJoin(users, eq(companyProfiles.userId, users.id));
    
    if (filters?.status) {
      query = query.where(eq(retainerContracts.status, filters.status)) as any;
    }
    
    const results = await query.orderBy(desc(retainerContracts.createdAt));
    
    return results.map((r: any) => ({
      ...r.retainer_contracts,
      company: r.company_profiles,
      companyUser: r.users,
    }));
  }

  async getRetainerContractsByCompany(companyId: string): Promise<any[]> {
    const results = await db
      .select()
      .from(retainerContracts)
      .where(eq(retainerContracts.companyId, companyId))
      .orderBy(desc(retainerContracts.createdAt));
    
    return results;
  }

  async getRetainerContractsByCreator(creatorId: string): Promise<any[]> {
    const results = await db
      .select()
      .from(retainerContracts)
      .leftJoin(companyProfiles, eq(retainerContracts.companyId, companyProfiles.id))
      .where(eq(retainerContracts.assignedCreatorId, creatorId))
      .orderBy(desc(retainerContracts.createdAt));
    
    return results.map((r: any) => ({
      ...r.retainer_contracts,
      company: r.company_profiles,
    }));
  }

  async getOpenRetainerContracts(): Promise<any[]> {
    const results = await db
      .select()
      .from(retainerContracts)
      .leftJoin(companyProfiles, eq(retainerContracts.companyId, companyProfiles.id))
      .leftJoin(users, eq(companyProfiles.userId, users.id))
      .where(eq(retainerContracts.status, 'open'))
      .orderBy(desc(retainerContracts.createdAt));
    
    return results.map((r: any) => ({
      ...r.retainer_contracts,
      company: r.company_profiles,
      companyUser: r.users,
    }));
  }

  async createRetainerContract(contract: InsertRetainerContract): Promise<RetainerContract> {
    const result = await db.insert(retainerContracts).values({
      ...contract,
      id: randomUUID(),
      createdAt: new Date(),
      updatedAt: new Date(),
    }).returning();
    return result[0];
  }

  async updateRetainerContract(id: string, updates: Partial<InsertRetainerContract>): Promise<RetainerContract | undefined> {
    const result = await db
      .update(retainerContracts)
      .set({ ...updates, updatedAt: new Date() })
      .where(eq(retainerContracts.id, id))
      .returning();
    return result[0];
  }

  async deleteRetainerContract(id: string): Promise<void> {
    await db.delete(retainerContracts).where(eq(retainerContracts.id, id));
  }

  // Retainer Applications
  async getRetainerApplication(id: string): Promise<any> {
    const result = await db
      .select()
      .from(retainerApplications)
      .leftJoin(users, eq(retainerApplications.creatorId, users.id))
      .leftJoin(creatorProfiles, eq(users.id, creatorProfiles.userId))
      .leftJoin(retainerContracts, eq(retainerApplications.contractId, retainerContracts.id))
      .where(eq(retainerApplications.id, id))
      .limit(1);
    
    if (result.length === 0) return undefined;
    
    return {
      ...result[0].retainer_applications,
      creator: result[0].users,
      creatorProfile: result[0].creator_profiles,
      contract: result[0].retainer_contracts,
    };
  }

  async getRetainerApplicationsByContract(contractId: string): Promise<any[]> {
    const results = await db
      .select()
      .from(retainerApplications)
      .leftJoin(users, eq(retainerApplications.creatorId, users.id))
      .leftJoin(creatorProfiles, eq(users.id, creatorProfiles.userId))
      .where(eq(retainerApplications.contractId, contractId))
      .orderBy(desc(retainerApplications.createdAt));
    
    return results.map((r: any) => ({
      ...r.retainer_applications,
      creator: r.users,
      creatorProfile: r.creator_profiles,
    }));
  }

  async getRetainerApplicationsByCreator(creatorId: string): Promise<any[]> {
    const results = await db
      .select()
      .from(retainerApplications)
      .leftJoin(retainerContracts, eq(retainerApplications.contractId, retainerContracts.id))
      .leftJoin(companyProfiles, eq(retainerContracts.companyId, companyProfiles.id))
      .where(eq(retainerApplications.creatorId, creatorId))
      .orderBy(desc(retainerApplications.createdAt));
    
    return results.map((r: any) => ({
      ...r.retainer_applications,
      contract: r.retainer_contracts,
      company: r.company_profiles,
    }));
  }

  async createRetainerApplication(application: InsertRetainerApplication): Promise<RetainerApplication> {
    const result = await db.insert(retainerApplications).values({
      ...application,
      id: randomUUID(),
      createdAt: new Date(),
      updatedAt: new Date(),
    }).returning();
    return result[0];
  }

  async updateRetainerApplication(id: string, updates: Partial<InsertRetainerApplication>): Promise<RetainerApplication | undefined> {
    const result = await db
      .update(retainerApplications)
      .set({ ...updates, updatedAt: new Date() })
      .where(eq(retainerApplications.id, id))
      .returning();
    return result[0];
  }

  async approveRetainerApplication(id: string, contractId: string, creatorId: string): Promise<RetainerApplication | undefined> {
    // Update application status to approved
    const appResult = await db
      .update(retainerApplications)
      .set({ status: 'approved', updatedAt: new Date() })
      .where(eq(retainerApplications.id, id))
      .returning();
    
    // Update contract to assign creator and change status to in_progress
    await db
      .update(retainerContracts)
      .set({
        assignedCreatorId: creatorId,
        status: 'in_progress',
        startDate: new Date(),
        updatedAt: new Date(),
      })
      .where(eq(retainerContracts.id, contractId));
    
    return appResult[0];
  }

  async rejectRetainerApplication(id: string): Promise<RetainerApplication | undefined> {
    const result = await db
      .update(retainerApplications)
      .set({ status: 'rejected', updatedAt: new Date() })
      .where(eq(retainerApplications.id, id))
      .returning();
    return result[0];
  }

  // Retainer Deliverables
  async getRetainerDeliverable(id: string): Promise<any> {
    const result = await db
      .select()
      .from(retainerDeliverables)
      .where(eq(retainerDeliverables.id, id))
      .limit(1);
    return result[0];
  }

  async getRetainerDeliverablesByContract(contractId: string): Promise<any[]> {
    const results = await db
      .select()
      .from(retainerDeliverables)
      .where(eq(retainerDeliverables.contractId, contractId))
      .orderBy(desc(retainerDeliverables.submittedAt));
    return results;
  }

  async getRetainerDeliverablesByCreator(creatorId: string): Promise<any[]> {
    const results = await db
      .select()
      .from(retainerDeliverables)
      .leftJoin(retainerContracts, eq(retainerDeliverables.contractId, retainerContracts.id))
      .where(eq(retainerDeliverables.creatorId, creatorId))
      .orderBy(desc(retainerDeliverables.submittedAt));
    
    return results.map((r: any) => ({
      ...r.retainer_deliverables,
      contract: r.retainer_contracts,
    }));
  }

  async getRetainerDeliverablesForMonth(contractId: string, monthNumber: number): Promise<any[]> {
    const results = await db
      .select()
      .from(retainerDeliverables)
      .where(
        and(
          eq(retainerDeliverables.contractId, contractId),
          eq(retainerDeliverables.monthNumber, monthNumber)
        )
      )
      .orderBy(retainerDeliverables.videoNumber);
    return results;
  }

  async createRetainerDeliverable(deliverable: InsertRetainerDeliverable): Promise<RetainerDeliverable> {
    const result = await db.insert(retainerDeliverables).values({
      ...deliverable,
      id: randomUUID(),
      createdAt: new Date(),
    }).returning();
    return result[0];
  }

  async updateRetainerDeliverable(id: string, updates: Partial<InsertRetainerDeliverable>): Promise<RetainerDeliverable | undefined> {
    const result = await db
      .update(retainerDeliverables)
      .set(updates)
      .where(eq(retainerDeliverables.id, id))
      .returning();
    return result[0];
  }

  async approveRetainerDeliverable(id: string, reviewNotes?: string): Promise<RetainerDeliverable | undefined> {
    const result = await db
      .update(retainerDeliverables)
      .set({
        status: 'approved',
        reviewedAt: new Date(),
        reviewNotes,
      })
      .where(eq(retainerDeliverables.id, id))
      .returning();
    return result[0];
  }

  async rejectRetainerDeliverable(id: string, reviewNotes: string): Promise<RetainerDeliverable | undefined> {
    const result = await db
      .update(retainerDeliverables)
      .set({
        status: 'rejected',
        reviewedAt: new Date(),
        reviewNotes,
      })
      .where(eq(retainerDeliverables.id, id))
      .returning();
    return result[0];
  }

  async requestRevision(id: string, reviewNotes: string): Promise<RetainerDeliverable | undefined> {
    const result = await db
      .update(retainerDeliverables)
      .set({
        status: 'revision_requested',
        reviewedAt: new Date(),
        reviewNotes,
      })
      .where(eq(retainerDeliverables.id, id))
      .returning();
    return result[0];
  }

  // Notifications
  async createNotification(notification: InsertNotification): Promise<Notification> {
    try {
      const result = await db.insert(notifications).values({
        ...notification,
        id: randomUUID(),
        createdAt: new Date(),
      }).returning();
      return result[0];
    } catch (error) {
      if (isMissingRelationError(error, "notifications")) {
        console.warn("[Storage] notifications relation missing while creating notification - returning ephemeral notification.");
        return buildEphemeralNotification(notification);
      }
      throw error;
    }
  }

  async getNotifications(userId: string, limit: number = 50): Promise<Notification[]> {
    try {
      const results = await db
        .select()
        .from(notifications)
        .where(eq(notifications.userId, userId))
        .orderBy(desc(notifications.createdAt))
        .limit(limit);
      return results;
    } catch (error) {
      if (isMissingRelationError(error, "notifications")) {
        console.warn("[Storage] notifications relation missing while fetching notifications - returning empty array.");
        return [];
      }
      throw error;
    }
  }

  async getUnreadNotifications(userId: string): Promise<Notification[]> {
    try {
      const results = await db
        .select()
        .from(notifications)
        .where(and(eq(notifications.userId, userId), eq(notifications.isRead, false)))
        .orderBy(desc(notifications.createdAt));
      return results;
    } catch (error) {
      if (isMissingRelationError(error, "notifications")) {
        console.warn("[Storage] notifications relation missing while fetching unread notifications - returning empty array.");
        return [];
      }
      throw error;
    }
  }

  async getUnreadNotificationCount(userId: string): Promise<number> {
    try {
      const result = await db
        .select({ count: count() })
        .from(notifications)
        .where(and(eq(notifications.userId, userId), eq(notifications.isRead, false)));
      return coerceCount(result[0]?.count ?? 0);
    } catch (error) {
      if (isMissingRelationError(error, "notifications")) {
        console.warn("[Storage] notifications relation missing while counting unread notifications - returning 0.");
        return 0;
      }
      throw error;
    }
  }

  async markNotificationAsRead(id: string): Promise<Notification | undefined> {
    try {
      const result = await db
        .update(notifications)
        .set({ isRead: true, readAt: new Date() })
        .where(eq(notifications.id, id))
        .returning();
      return result[0];
    } catch (error) {
      if (isMissingRelationError(error, "notifications")) {
        console.warn("[Storage] notifications relation missing while marking notification as read - treating as already handled.");
        return undefined;
      }
      throw error;
    }
  }

  async markAllNotificationsAsRead(userId: string): Promise<void> {
    try {
      await db
        .update(notifications)
        .set({ isRead: true, readAt: new Date() })
        .where(and(eq(notifications.userId, userId), eq(notifications.isRead, false)));
    } catch (error) {
      if (isMissingRelationError(error, "notifications")) {
        console.warn("[Storage] notifications relation missing while marking all notifications as read - skipping operation.");
        return;
      }
      throw error;
    }
  }

  async deleteNotification(id: string): Promise<void> {
    try {
      await db.delete(notifications).where(eq(notifications.id, id));
    } catch (error) {
      if (isMissingRelationError(error, "notifications")) {
        console.warn("[Storage] notifications relation missing while deleting notification - skipping operation.");
        return;
      }
      throw error;
    }
  }

  async clearAllNotifications(userId: string): Promise<void> {
    try {
      await db.delete(notifications).where(eq(notifications.userId, userId));
    } catch (error) {
      if (isMissingRelationError(error, "notifications")) {
        console.warn("[Storage] notifications relation missing while clearing notifications - skipping operation.");
        return;
      }
      throw error;
    }
  }

  // User Notification Preferences
  async getUserNotificationPreferences(userId: string): Promise<UserNotificationPreferences | null> {
    try {
      const result = await db
        .select()
        .from(userNotificationPreferences)
        .where(eq(userNotificationPreferences.userId, userId))
        .limit(1);
      return result[0] || null;
    } catch (error) {
      if (isMissingRelationError(error, "user_notification_preferences")) {
        console.warn("[Storage] user_notification_preferences relation missing while fetching preferences - returning null.");
        return null;
      }
      throw error;
    }
  }

  async createUserNotificationPreferences(preferences: InsertUserNotificationPreferences): Promise<UserNotificationPreferences> {
    try {
      const result = await db.insert(userNotificationPreferences).values({
        ...preferences,
        id: randomUUID(),
        createdAt: new Date(),
        updatedAt: new Date(),
      }).returning();
      return result[0];
    } catch (error) {
      if (isMissingRelationError(error, "user_notification_preferences")) {
        console.warn("[Storage] user_notification_preferences relation missing while creating preferences - returning defaults.");
        return {
          ...buildDefaultNotificationPreferences(preferences.userId),
          ...preferences,
        };
      }
      throw error;
    }
  }

  async updateUserNotificationPreferences(userId: string, updates: Partial<InsertUserNotificationPreferences>): Promise<UserNotificationPreferences | undefined> {
    try {
      const result = await db
        .update(userNotificationPreferences)
        .set({ ...updates, updatedAt: new Date() })
        .where(eq(userNotificationPreferences.userId, userId))
        .returning();
      return result[0];
    } catch (error) {
      if (isMissingRelationError(error, "user_notification_preferences")) {
        console.warn("[Storage] user_notification_preferences relation missing while updating preferences - returning merged defaults.");
        return {
          ...buildDefaultNotificationPreferences(userId),
          ...updates,
          userId,
          updatedAt: new Date(),
        } as UserNotificationPreferences;
      }
      throw error;
    }
  }

  // Helper methods
  async getUserById(id: string): Promise<User | undefined> {
    return this.getUser(id);
  }

  async getAllUsers(): Promise<User[]> {
    const results = await db.select().from(users);
    return results;
  }
}

export const storage = new DatabaseStorage();<|MERGE_RESOLUTION|>--- conflicted
+++ resolved
@@ -69,14 +69,23 @@
     return true;
   }
 
-<<<<<<< HEAD
+function isMissingRelationError(error: unknown, relation: string): boolean {
+  if (!error || typeof error !== "object") return false;
+
+  const { code, message } = error as { code?: string; message?: unknown };
+
+  // Postgres undefined_table
+  if (typeof code === "string" && code === "42P01") return true;
+
   if (typeof message === "string") {
+    // Fast exact check (main)
+    if (message.includes(`relation "${relation}" does not exist`)) return true;
+
+    // Robust checks (feature)
     const normalized = message.toLowerCase();
     const target = relation.toLowerCase();
 
-    if (normalized.includes(`relation "${target}" does not exist`)) {
-      return true;
-    }
+    if (normalized.includes(`relation "${target}" does not exist`)) return true;
 
     const match = normalized.match(/relation "([^"\\]+)" does not exist/);
     if (match) {
@@ -85,10 +94,11 @@
         return true;
       }
     }
-=======
-  if (typeof message === "string" && message.includes(`relation "${relation}" does not exist`)) {
-    return true;
->>>>>>> 6bd14341
+  }
+
+  return false;
+}
+
   }
 
   return false;
@@ -110,8 +120,6 @@
 
   return 0;
 }
-<<<<<<< HEAD
-
 function buildEphemeralNotification(notification: InsertNotification): Notification {
   const now = new Date();
   const partial = notification as Partial<Notification>;
@@ -184,8 +192,7 @@
     updatedAt: now,
   };
 }
-=======
->>>>>>> 6bd14341
+
 export interface IStorage {
   // Users
   getUser(id: string): Promise<User | undefined>;
